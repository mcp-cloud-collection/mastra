--- conflicted
+++ resolved
@@ -320,12 +320,8 @@
       workflowTools[workflowToolName] = {
         name: workflowToolName,
         description: coreTool.description,
-<<<<<<< HEAD
         inputSchema: coreTool.inputSchema,
-=======
-        parameters: coreTool.parameters,
         outputSchema: coreTool.outputSchema,
->>>>>>> 18a5d592
         execute: coreTool.execute!,
         toolType: 'workflow',
       };
@@ -374,12 +370,8 @@
       definedConvertedTools[toolName] = {
         name: toolName,
         description: coreTool.description,
-<<<<<<< HEAD
         inputSchema: coreTool.inputSchema,
-=======
-        parameters: coreTool.parameters,
         outputSchema: coreTool.outputSchema,
->>>>>>> 18a5d592
         execute: coreTool.execute!,
       };
       this.logger.info(`Registered explicit tool: '${toolName}'`);
@@ -431,25 +423,17 @@
     this.server.setRequestHandler(ListToolsRequestSchema, async () => {
       this.logger.debug('Handling ListTools request');
       return {
-<<<<<<< HEAD
-        tools: Object.values(this.convertedTools).map(tool => ({
-          name: tool.name,
-          description: tool.description,
-          inputSchema: tool.inputSchema.jsonSchema,
-        })),
-=======
         tools: Object.values(this.convertedTools).map(tool => {
           const toolSpec: any = {
             name: tool.name,
             description: tool.description,
-            inputSchema: tool.parameters.jsonSchema,
+            inputSchema: tool.inputSchema.jsonSchema,
           };
           if (tool.outputSchema) {
             toolSpec.outputSchema = tool.outputSchema.jsonSchema;
           }
           return toolSpec;
         }),
->>>>>>> 18a5d592
       };
     });
   }
@@ -474,13 +458,9 @@
           };
         }
 
-<<<<<<< HEAD
         this.logger.debug(`CallTool: Invoking '${request.params.name}' with arguments:`, request.params.arguments);
 
         const validation = await tool.inputSchema.validate?.(request.params.arguments ?? {});
-=======
-        const validation = tool.parameters.validate?.(request.params.arguments ?? {});
->>>>>>> 18a5d592
         if (validation && !validation.success) {
           this.logger.warn(`CallTool: Invalid tool arguments for '${request.params.name}'`, {
             errors: validation.error,
@@ -1346,12 +1326,8 @@
         id: toolId,
         name: tool.name,
         description: tool.description,
-<<<<<<< HEAD
         inputSchema: tool.inputSchema?.jsonSchema || tool.inputSchema,
-=======
-        inputSchema: tool.parameters?.jsonSchema || tool.parameters,
         outputSchema: tool.outputSchema?.jsonSchema || tool.outputSchema,
->>>>>>> 18a5d592
         toolType: tool.toolType,
       })),
     };
@@ -1374,12 +1350,8 @@
     return {
       name: tool.name,
       description: tool.description,
-<<<<<<< HEAD
       inputSchema: tool.inputSchema?.jsonSchema || tool.inputSchema,
-=======
-      inputSchema: tool.parameters?.jsonSchema || tool.parameters,
       outputSchema: tool.outputSchema?.jsonSchema || tool.outputSchema,
->>>>>>> 18a5d592
       toolType: tool.toolType,
     };
   }
