#! /usr/bin/env node
import { Command } from 'commander';

import { config } from 'dotenv';
import { PosthogAnalytics } from './analytics/index';
import type { CLI_ORIGIN } from './analytics/index';
import { build } from './commands/build/build';
import { create } from './commands/create/create';
import { deploy } from './commands/deploy/index';
import { dev } from './commands/dev/dev';
import { init } from './commands/init/init';
import { checkAndInstallCoreDeps, checkPkgJson, interactivePrompt } from './commands/init/utils';
<<<<<<< HEAD
import { update } from './commands/update/index';
=======
import { lint } from './commands/lint';
>>>>>>> 86079724
import { DepsService } from './services/service.deps';
import { logger } from './utils/logger';

const depsService = new DepsService();
const version = await depsService.getPackageVersion();

const analytics = new PosthogAnalytics({
  apiKey: 'phc_SBLpZVAB6jmHOct9CABq3PF0Yn5FU3G2FgT4xUr2XrT',
  host: 'https://us.posthog.com',
  version: version!,
});

const program = new Command();

const origin = process.env.MASTRA_ANALYTICS_ORIGIN as CLI_ORIGIN;

program
  .version(`${version}`, '-v, --version')
  .description(`Mastra CLI ${version}`)
  .action(() => {
    try {
      analytics.trackCommand({
        command: 'version',
        origin,
      });
      console.log(`Mastra CLI: ${version}`);
    } catch {
      // ignore
    }
  });

program
  .command('create [project-name]')
  .description('Create a new Mastra project')
  .option('--default', 'Quick start with defaults(src, OpenAI, no examples)')
  .option('-c, --components <components>', 'Comma-separated list of components (agents, tools, workflows)')
  .option('-l, --llm <model-provider>', 'Default model provider (openai, anthropic, groq, google, or cerebras))')
  .option('-k, --llm-api-key <api-key>', 'API key for the model provider')
  .option('-e, --example', 'Include example code')
  .option('-n, --no-example', 'Do not include example code')
  .option('-t, --timeout [timeout]', 'Configurable timeout for package installation, defaults to 60000 ms')
  .option('-d, --dir <directory>', 'Target directory for Mastra source code (default: src/)')
  .option(
    '-p, --project-name <string>',
    'Project name that will be used in package.json and as the project directory name.',
  )
  .action(async (projectNameArg, args) => {
    // Unify: use argument if present, else option
    const projectName = projectNameArg || args.projectName;
    await analytics.trackCommandExecution({
      command: 'create',
      args: { ...args, projectName },
      execution: async () => {
        const timeout = args?.timeout ? (args?.timeout === true ? 60000 : parseInt(args?.timeout, 10)) : undefined;
        if (args.default) {
          await create({
            components: ['agents', 'tools', 'workflows'],
            llmProvider: 'openai',
            addExample: false,
            timeout,
          });
          return;
        }
        await create({
          components: args.components ? args.components.split(',') : [],
          llmProvider: args.llm,
          addExample: args.example,
          llmApiKey: args['llm-api-key'],
          timeout,
          projectName,
          directory: args.dir,
        });
      },
      origin,
    });
  });

program
  .command('init')
  .description('Initialize Mastra in your project')
  .option('--default', 'Quick start with defaults(src, OpenAI, no examples)')
  .option('-d, --dir <directory>', 'Directory for Mastra files to (defaults to src/)')
  .option('-c, --components <components>', 'Comma-separated list of components (agents, tools, workflows)')
  .option('-l, --llm <model-provider>', 'Default model provider (openai, anthropic, groq, google or cerebras))')
  .option('-k, --llm-api-key <api-key>', 'API key for the model provider')
  .option('-e, --example', 'Include example code')
  .option('-n, --no-example', 'Do not include example code')
  .action(async args => {
    await analytics.trackCommandExecution({
      command: 'init',
      args,
      execution: async () => {
        await checkPkgJson();
        await checkAndInstallCoreDeps(args?.example || args?.default);

        if (!Object.keys(args).length) {
          const result = await interactivePrompt();
          await init({
            ...result,
            llmApiKey: result?.llmApiKey as string,
          });
          return;
        }

        if (args?.default) {
          await init({
            directory: 'src/',
            components: ['agents', 'tools', 'workflows'],
            llmProvider: 'openai',
            addExample: false,
          });
          return;
        }

        const componentsArr = args.components ? args.components.split(',') : [];
        await init({
          directory: args.dir,
          components: componentsArr,
          llmProvider: args.llm,
          addExample: args.example,
          llmApiKey: args['llm-api-key'],
        });
        return;
      },
      origin,
    });
  });

program
  .command('lint')
  .description('Lint your Mastra project')
  .option('-d, --dir <path>', 'Path to your Mastra folder')
  .option('-r, --root <path>', 'Path to your root folder')
  .option('-t, --tools <toolsDirs>', 'Comma-separated list of paths to tool files to include')
  .action(async args => {
    await analytics.trackCommandExecution({
      command: 'lint',
      args,
      execution: async () => {
        await lint({ dir: args.dir, root: args.root, tools: args.tools ? args.tools.split(',') : [] });
      },
      origin,
    });
  });

program
  .command('dev')
  .description('Start mastra server')
  .option('-d, --dir <dir>', 'Path to your mastra folder')
  .option('-r, --root <root>', 'Path to your root folder')
  .option('-t, --tools <toolsDirs>', 'Comma-separated list of paths to tool files to include')
  .option('-p, --port <port>', 'deprecated: Port number for the development server (defaults to 4111)')
  .action(args => {
    analytics.trackCommand({
      command: 'dev',
      origin,
    });

    if (args?.port) {
      logger.warn('The --port option is deprecated. Use the server key in the Mastra instance instead.');
    }

    dev({
      port: args?.port ? parseInt(args.port) : null,
      dir: args?.dir,
      root: args?.root,
      tools: args?.tools ? args.tools.split(',') : [],
    }).catch(err => {
      logger.error(err.message);
    });
  });

program
  .command('build')
  .description('Build your Mastra project')
  .option('-d, --dir <path>', 'Path to your Mastra Folder')
  .option('-r, --root <path>', 'Path to your root folder')
  .option('-t, --tools <toolsDirs>', 'Comma-separated list of paths to tool files to include')
  .action(async args => {
    await analytics.trackCommandExecution({
      command: 'mastra build',
      args,
      execution: async () => {
        await build({
          dir: args?.dir,
          root: args?.root,
          tools: args?.tools ? args.tools.split(',') : [],
        });
      },
      origin,
    });
  });

program
  .command('deploy')
  .description('Deploy your Mastra project')
  .option('-d, --dir <path>', 'Path to directory')
  .action(async args => {
    config({ path: ['.env', '.env.production'] });
    await analytics.trackCommandExecution({
      command: 'mastra deploy',
      args,
      execution: async () => {
        logger.warn(`DEPRECATED: The deploy command is deprecated.
          Please use the mastra build command instead.
          Then deploy .mastra/output to your target platform.
          `);
        await deploy({ dir: args.dir });
      },
      origin,
    });
  });

program
  .command('update')
  .description('Update your Mastra packages')
  .option('-a, --alpha', 'Update to the latest alpha versions')
  .option('-l, --latest', 'Update to the latest versions')
  .option('-r, --root <root>', 'Path to your root folder')
  .action(async ({ alpha, latest, root }) => {
    await analytics.trackCommandExecution({
      command: 'update',
      args: { alpha, latest, root },
      execution: async () => {
        if (alpha) {
          await update({ alpha: true, root });
        } else if (latest) {
          await update({ latest: true, root });
        } else {
          await update({ root });
        }
      },
      origin,
    });
  });

program.parse(process.argv);

export { create } from './commands/create/create';
export { PosthogAnalytics } from './analytics/index';<|MERGE_RESOLUTION|>--- conflicted
+++ resolved
@@ -10,11 +10,8 @@
 import { dev } from './commands/dev/dev';
 import { init } from './commands/init/init';
 import { checkAndInstallCoreDeps, checkPkgJson, interactivePrompt } from './commands/init/utils';
-<<<<<<< HEAD
+import { lint } from './commands/lint';
 import { update } from './commands/update/index';
-=======
-import { lint } from './commands/lint';
->>>>>>> 86079724
 import { DepsService } from './services/service.deps';
 import { logger } from './utils/logger';
 
