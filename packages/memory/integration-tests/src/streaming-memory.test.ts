import { spawn } from 'node:child_process';
import { randomUUID } from 'node:crypto';
import type { UUID } from 'node:crypto';
import { createServer } from 'node:net';
import path from 'node:path';
import { openai } from '@ai-sdk/openai';
import { useChat } from '@ai-sdk/react';
import { Mastra } from '@mastra/core';
import { Agent } from '@mastra/core/agent';
import { renderHook, act, waitFor } from '@testing-library/react';
import { DefaultChatTransport, isToolUIPart } from 'ai';
import { JSDOM } from 'jsdom';
import { describe, expect, it, beforeAll, afterAll } from 'vitest';
import { memory, weatherAgent } from './mastra/agents/weather';
import { weatherTool } from './mastra/tools/weather';

// Helper to find an available port
async function getAvailablePort(): Promise<number> {
  return new Promise((resolve, reject) => {
    const server = createServer();
    server.listen(0, () => {
      const { port } = server.address() as { port: number };
      server.close(() => resolve(port));
    });
    server.on('error', reject);
  });
}

// Set up JSDOM environment for React testing
const dom = new JSDOM('<!doctype html><html><body></body></html>', {
  url: 'http://localhost',
  pretendToBeVisual: true,
  resources: 'usable',
});
// @ts-ignore - JSDOM types don't match exactly but this works for testing
global.window = dom.window;
global.document = dom.window.document;
global.navigator = dom.window.navigator;
global.fetch = global.fetch || fetch;

describe('Memory Streaming Tests', () => {
  it('should handle multiple tool calls in memory thread history', async () => {
    // Create agent with memory and tools
    const agent = new Agent({
      name: 'test',
      instructions:
        'You are a weather agent. When asked about weather in any city, use the get_weather tool with the city name as the postal code.',
      model: openai('gpt-4o'),
      memory,
      tools: { get_weather: weatherTool },
    });

    const threadId = randomUUID();
    const resourceId = 'test-resource';

    // First weather check
    const stream1 = await agent.stream('what is the weather in LA?', {
      threadId,
      resourceId,
    });

    // Collect first stream
    const chunks1: string[] = [];
    for await (const chunk of stream1.textStream) {
      chunks1.push(chunk);
    }
    const response1 = chunks1.join('');

    expect(chunks1.length).toBeGreaterThan(0);
    expect(response1).toContain('weather');
    expect(response1).toContain('70');

    // Second weather check
    const stream2 = await agent.stream('what is the weather in Seattle?', {
      threadId,
      resourceId,
    });

    // Collect second stream
    const chunks2: string[] = [];
    for await (const chunk of stream2.textStream) {
      chunks2.push(chunk);
    }
    const response2 = chunks2.join('');

    expect(chunks2.length).toBeGreaterThan(0);
    expect(response2).toContain('Seattle');
    expect(response2).toContain('weather');
    expect(response2).toContain('70');
  });

<<<<<<< HEAD
  // TODO: this no longer exists. Do we need to introduce something to fill it's place?
  // On the server side there is a newMessageId key you can add to ui message streams
  // That seems potentially equivalent.
  it.skip('should use experimental_generateMessageId for messages in memory', async () => {
=======
  it('should use custom mastra ID generator for messages in memory', async () => {
>>>>>>> f7d910b6
    const agent = new Agent({
      name: 'test-msg-id',
      instructions: 'you are a helpful assistant.',
      model: openai('gpt-4o'),
      memory,
    });

    const threadId = randomUUID();
    const resourceId = 'test-resource-msg-id';
    const customIds: UUID[] = [];

<<<<<<< HEAD
    await agent.generate('Hello, world!', {
      threadId,
      resourceId,
      // TODO: this doesn't exist anymore. What's the alternative?
      // experimental_generateMessageId: () => {
      //   const id = randomUUID();
      //   customIds.push(id);
      //   return id;
      // },
=======
    const _mastra = new Mastra({
      idGenerator: () => {
        const id = randomUUID();
        customIds.push(id);
        return id;
      },
      agents: {
        agent: agent,
      },
    });

    await agent.generate('Hello, world!', {
      threadId,
      resourceId,
>>>>>>> f7d910b6
    });

    const agentMemory = (await agent.getMemory())!;
    const { messages } = await agentMemory.query({ threadId });

    console.log('Custom IDs: ', customIds);
    console.log('Messages: ', messages);

    expect(messages).toHaveLength(2);
    expect(messages.length).toBeLessThan(customIds.length);
    for (const message of messages) {
      if (!(`id` in message)) {
        throw new Error(`Expected message.id`);
      }
      expect(customIds).contains(message.id);
    }
  });

  describe('should stream via useChat after tool call', () => {
    let mastraServer: ReturnType<typeof spawn>;
    let port: number;
    const threadId = randomUUID();
    const resourceId = 'test-resource';

    beforeAll(async () => {
      port = await getAvailablePort();

      mastraServer = spawn(
        'pnpm',
        [
          path.resolve(import.meta.dirname, `..`, `..`, `..`, `cli`, `dist`, `index.js`),
          'dev',
          '--port',
          port.toString(),
        ],
        {
          stdio: 'pipe',
          detached: true, // Run in a new process group so we can kill it and children
        },
      );

      // Wait for server to be ready
      await new Promise<void>((resolve, reject) => {
        let output = '';
        mastraServer.stdout?.on('data', data => {
          output += data.toString();
          console.log(output);
          if (output.includes('http://localhost:')) {
            resolve();
          }
        });
        mastraServer.stderr?.on('data', data => {
          console.error('Mastra server error:', data.toString());
        });

        setTimeout(() => reject(new Error('Mastra server failed to start')), 10000);
      });
    });

    afterAll(() => {
      // Kill the server and its process group
      if (mastraServer?.pid) {
        try {
          process.kill(-mastraServer.pid, 'SIGTERM');
        } catch (e) {
          console.error('Failed to kill Mastra server:', e);
        }
      }
    });

    it('should stream via useChat after tool call', async () => {
      let error: Error | null = null;
      const { result } = renderHook(() => {
        const chat = useChat({
          transport: new DefaultChatTransport({
            api: `http://localhost:${port}/api/agents/test/stream`,
            prepareRequest({ messages, body }) {
              return {
                body: {
                  messages: [messages.at(-1)],
                  threadId,
                  resourceId,
                  ...body,
                },
              };
            },
          }),
          onFinish(message) {
            console.log('useChat finished', message);
          },
          onError(e) {
            error = e;
            console.error('useChat error:', error);
          },
        });
        return chat;
      });

      let messageCount = 0;
      async function expectResponse({ message, responseContains }: { message: string; responseContains: string[] }) {
        messageCount++;
        await act(async () => {
          await result.current.sendMessage({
            role: 'user' as const,
            parts: [{ type: 'text', text: message }],
          });
        });
        const responseIndex = messageCount * 2 - 1;
        await waitFor(
          () => {
            expect(error).toBeNull();
            expect(result.current.messages).toHaveLength(messageCount * 2);
            for (const should of responseContains) {
              expect(JSON.stringify(result.current.messages[responseIndex].parts)).toContain(should);
            }
          },
          { timeout: 1000 },
        );
      }

      await expectResponse({
        message: 'what is the weather in Los Angeles?',
        responseContains: ['Los Angeles', '70'],
      });

      await expectResponse({
        message: 'what is the weather in Seattle?',
        responseContains: ['Seattle', '70'],
      });
    });

    it('should stream useChat with client side tool calling', async () => {
      let error: Error | null = null;
      const threadId = randomUUID();

      await weatherAgent.generate(`hi`, {
        threadId,
        resourceId,
      });
      await weatherAgent.generate(`LA weather`, { threadId, resourceId });

      const agentMemory = (await weatherAgent.getMemory())!;
      const initialMessages = (await agentMemory.query({ threadId })).uiMessages;
      const state = { clipboard: '' };
      const { result } = renderHook(() => {
        const chat = useChat({
          messages: initialMessages,
          transport: new DefaultChatTransport({
            api: `http://localhost:${port}/api/agents/test/stream`,

            prepareRequest({ messages, body }) {
              return {
                body: {
                  messages: [messages.at(-1)],
                  threadId,
                  resourceId,
                  ...body,
                },
              };
            },
          }),
          onFinish(message) {
            console.log('useChat finished', message);
          },
          onError(e) {
            error = e;
            console.error('useChat error:', error);
          },
          onToolCall: async ({ toolCall }) => {
            console.log(toolCall);
            if (toolCall.toolName === `clipboard`) {
              await new Promise(res => setTimeout(res, 10));
              return state.clipboard;
            }
          },
        });
        return chat;
      });

      async function expectResponse({ message, responseContains }: { message: string; responseContains: string[] }) {
        const messageCountBefore = result.current.messages.length;
        await act(async () => {
          await result.current.sendMessage({
            role: 'user' as const,
            parts: [{ type: 'text', text: message }],
          });
        });

        // Wait for message count to increase
        await waitFor(
          () => {
            expect(error).toBeNull();
            expect(result.current.messages.length).toBeGreaterThan(messageCountBefore);
          },
          { timeout: 2000 },
        );

        // Get fresh reference to messages after all waits complete
        const uiMessages = result.current.messages;
        const latestMessage = uiMessages.at(-1);
        if (!latestMessage) throw new Error(`No latest message`);
        if (
          latestMessage.role === `assistant` &&
          latestMessage.parts.length === 2 &&
          isToolUIPart(latestMessage.parts[1])
        ) {
          // client side tool call
          return;
        }
        for (const should of responseContains) {
          let searchString = ``;

          for (const part of latestMessage.parts) {
            if (part.type === `text`) {
              searchString += `\n${part.text}`;
            }
            if (isToolUIPart(part)) {
              searchString += `\n${JSON.stringify(part)}`;
            }
          }

          expect(searchString).toContain(should);
        }
      }

      state.clipboard = `test 1!`;
      await expectResponse({
        message: 'whats in my clipboard?',
        responseContains: [state.clipboard],
      });
      await expectResponse({
        message: 'weather in Las Vegas',
        responseContains: ['Las Vegas', '70'],
      });
      state.clipboard = `test 2!`;
      await expectResponse({
        message: 'whats in my clipboard?',
        responseContains: [state.clipboard],
      });
      state.clipboard = `test 3!`;
      await expectResponse({
        message: 'whats in my clipboard now?',
        responseContains: [state.clipboard],
      });
    });
  });
});<|MERGE_RESOLUTION|>--- conflicted
+++ resolved
@@ -89,14 +89,7 @@
     expect(response2).toContain('70');
   });
 
-<<<<<<< HEAD
-  // TODO: this no longer exists. Do we need to introduce something to fill it's place?
-  // On the server side there is a newMessageId key you can add to ui message streams
-  // That seems potentially equivalent.
-  it.skip('should use experimental_generateMessageId for messages in memory', async () => {
-=======
   it('should use custom mastra ID generator for messages in memory', async () => {
->>>>>>> f7d910b6
     const agent = new Agent({
       name: 'test-msg-id',
       instructions: 'you are a helpful assistant.',
@@ -108,17 +101,6 @@
     const resourceId = 'test-resource-msg-id';
     const customIds: UUID[] = [];
 
-<<<<<<< HEAD
-    await agent.generate('Hello, world!', {
-      threadId,
-      resourceId,
-      // TODO: this doesn't exist anymore. What's the alternative?
-      // experimental_generateMessageId: () => {
-      //   const id = randomUUID();
-      //   customIds.push(id);
-      //   return id;
-      // },
-=======
     const _mastra = new Mastra({
       idGenerator: () => {
         const id = randomUUID();
@@ -133,7 +115,6 @@
     await agent.generate('Hello, world!', {
       threadId,
       resourceId,
->>>>>>> f7d910b6
     });
 
     const agentMemory = (await agent.getMemory())!;
