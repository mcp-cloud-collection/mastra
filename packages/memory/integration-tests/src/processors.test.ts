--- conflicted
+++ resolved
@@ -340,13 +340,8 @@
     expect(userMessagesByContent2.length).toBe(1); // if there's more than one we have duplicate messages
 
     // make sure all user messages are there
-<<<<<<< HEAD
     const allUserMessages = responseMessages2.filter((m: any) => m.role === 'user');
-    expect(allUserMessages.length).toBe(3);
-=======
-    const allUserMessages = responseMessages2.filter((m: CoreMessage) => m.role === 'user');
     expect(allUserMessages.length).toBe(2);
->>>>>>> 7831b485
 
     const remembered = await memory.query({
       threadId: thread.id,
