import { deepMerge, generateEmptyFromSchema } from '@mastra/core';
import type { CoreTool, MastraMessageV1 } from '@mastra/core';
import { MessageList } from '@mastra/core/agent';
import type { MastraMessageV2 } from '@mastra/core/agent';
import { MastraMemory } from '@mastra/core/memory';
import type { MemoryConfig, SharedMemoryConfig, StorageThreadType, WorkingMemoryTemplate } from '@mastra/core/memory';
import type { StorageGetMessagesArg } from '@mastra/core/storage';
import { embedMany } from 'ai';
import type { CoreMessage, TextPart, UIMessage } from 'ai';
import type { JSONSchema7 } from 'json-schema';

import xxhash from 'xxhash-wasm';
import { ZodObject } from 'zod';
import type { ZodTypeAny } from 'zod';
import zodToJsonSchema from 'zod-to-json-schema';
import { updateWorkingMemoryTool } from './tools/working-memory';

// Average characters per token based on OpenAI's tokenization
const CHARS_PER_TOKEN = 4;

const DEFAULT_MESSAGE_RANGE = { before: 2, after: 2 } as const;
const DEFAULT_TOP_K = 2;

const isZodObject = (v: ZodTypeAny): v is ZodObject<any, any, any> => v instanceof ZodObject;

/**
 * Concrete implementation of MastraMemory that adds support for thread configuration
 * and message injection.
 */
export class Memory extends MastraMemory {
  constructor(config: SharedMemoryConfig = {}) {
    super({ name: 'Memory', ...config });

    const mergedConfig = this.getMergedThreadConfig({
      workingMemory: config.options?.workingMemory || {
        // these defaults are now set inside @mastra/core/memory in getMergedThreadConfig.
        // In a future release we can remove it from this block - for now if we remove it
        // and someone bumps @mastra/memory without bumping @mastra/core the defaults wouldn't exist yet
        enabled: false,
        template: this.defaultWorkingMemoryTemplate,
      },
    });
    this.threadConfig = mergedConfig;

    this.checkStorageFeatureSupport(mergedConfig);
  }

  protected async validateThreadIsOwnedByResource(threadId: string, resourceId: string) {
    const thread = await this.storage.getThreadById({ threadId });
    if (!thread) {
      throw new Error(`No thread found with id ${threadId}`);
    }
    if (thread.resourceId !== resourceId) {
      throw new Error(
        `Thread with id ${threadId} is for resource with id ${thread.resourceId} but resource ${resourceId} was queried.`,
      );
    }
  }

  protected checkStorageFeatureSupport(config: MemoryConfig) {
    if (
      typeof config.semanticRecall === `object` &&
      config.semanticRecall.scope === `resource` &&
      !this.storage.supports.selectByIncludeResourceScope
    ) {
      throw new Error(
        `Memory error: Attached storage adapter "${this.storage.name || 'unknown'}" doesn't support semanticRecall: { scope: "resource" } yet and currently only supports per-thread semantic recall.`,
      );
    }

    if (
      config.workingMemory?.enabled &&
      config.workingMemory.scope === `resource` &&
      !this.storage.supports.resourceWorkingMemory
    ) {
      throw new Error(
        `Memory error: Attached storage adapter "${this.storage.name || 'unknown'}" doesn't support workingMemory: { scope: "resource" } yet and currently only supports per-thread working memory. Supported adapters: LibSQL, PostgreSQL, Upstash.`,
      );
    }
  }

  async query({
    threadId,
    resourceId,
    selectBy,
    threadConfig,
  }: StorageGetMessagesArg & {
    threadConfig?: MemoryConfig;
  }): Promise<{ messages: CoreMessage[]; uiMessages: UIMessage[]; messagesV2: MastraMessageV2[] }> {
    if (resourceId) await this.validateThreadIsOwnedByResource(threadId, resourceId);

    const vectorResults: {
      id: string;
      score: number;
      metadata?: Record<string, any>;
      vector?: number[];
    }[] = [];

    this.logger.debug(`Memory query() with:`, {
      threadId,
      selectBy,
      threadConfig,
    });

    const config = this.getMergedThreadConfig(threadConfig || {});

    this.checkStorageFeatureSupport(config);

    const defaultRange = DEFAULT_MESSAGE_RANGE;
    const defaultTopK = DEFAULT_TOP_K;

    const vectorConfig =
      typeof config?.semanticRecall === `boolean`
        ? {
            topK: defaultTopK,
            messageRange: defaultRange,
          }
        : {
            topK: config?.semanticRecall?.topK ?? defaultTopK,
            messageRange: config?.semanticRecall?.messageRange ?? defaultRange,
          };

    const resourceScope = typeof config?.semanticRecall === 'object' && config?.semanticRecall?.scope === `resource`;

    if (config?.semanticRecall && selectBy?.vectorSearchString && this.vector) {
      const { embeddings, dimension } = await this.embedMessageContent(selectBy.vectorSearchString!);
      const { indexName } = await this.createEmbeddingIndex(dimension);

      await Promise.all(
        embeddings.map(async embedding => {
          if (typeof this.vector === `undefined`) {
            throw new Error(
              `Tried to query vector index ${indexName} but this Memory instance doesn't have an attached vector db.`,
            );
          }

          vectorResults.push(
            ...(await this.vector.query({
              indexName,
              queryVector: embedding,
              topK: vectorConfig.topK,
              filter: resourceScope
                ? {
                    resource_id: resourceId,
                  }
                : {
                    thread_id: threadId,
                  },
            })),
          );
        }),
      );
    }

    // Get raw messages from storage
    const rawMessages = await this.storage.getMessages({
      threadId,
      resourceId,
      format: 'v2',
      selectBy: {
        ...selectBy,
        ...(vectorResults?.length
          ? {
              include: vectorResults.map(r => ({
                id: r.metadata?.message_id,
                threadId: r.metadata?.thread_id,
                withNextMessages:
                  typeof vectorConfig.messageRange === 'number'
                    ? vectorConfig.messageRange
                    : vectorConfig.messageRange.after,
                withPreviousMessages:
                  typeof vectorConfig.messageRange === 'number'
                    ? vectorConfig.messageRange
                    : vectorConfig.messageRange.before,
              })),
            }
          : {}),
      },
      threadConfig: config,
    });

    const list = new MessageList({ threadId, resourceId }).add(rawMessages, 'memory');
    return {
      get messages() {
        // returning v1 messages for backwards compat! v1 messages were CoreMessages stored in the db.
        // returning .v1() takes stored messages which may be in v2 or v1 format and converts them to v1 shape, which is a CoreMessage + id + threadId + resourceId, etc
        // Perhaps this should be called coreRecord or something ? - for now keeping v1 since it reflects that this used to be our db storage record shape
        const v1Messages = list.get.all.v1();
        // the conversion from V2/UIMessage -> V1/CoreMessage can sometimes split the messages up into more messages than before
        // so slice off the earlier messages if it'll exceed the lastMessages setting
        if (selectBy?.last && v1Messages.length > selectBy.last) {
          // ex: 23 (v1 messages) minus 20 (selectBy.last messages)
          // means we will start from index 3 and keep all the later newer messages from index 3 til the end of the array
          return v1Messages.slice(v1Messages.length - selectBy.last) as CoreMessage[];
        }
        // TODO: this is absolutely wrong but became apparent that this is what we were doing before adding MessageList. Our public types said CoreMessage but we were returning MessageType which is equivalent to MastraMessageV1
        // In a breaking change we should make this the type it actually is.
        return v1Messages as CoreMessage[];
      },
      get uiMessages() {
        return list.get.all.ui();
      },
      get messagesV2() {
        return list.get.all.v2();
      },
    };
  }

  async rememberMessages({
    threadId,
    resourceId,
    vectorMessageSearch,
    config,
  }: {
    threadId: string;
    resourceId?: string;
    vectorMessageSearch?: string;
    config?: MemoryConfig;
  }): Promise<{ messages: MastraMessageV1[]; messagesV2: MastraMessageV2[] }> {
    if (resourceId) await this.validateThreadIsOwnedByResource(threadId, resourceId);
    const threadConfig = this.getMergedThreadConfig(config || {});

    if (!threadConfig.lastMessages && !threadConfig.semanticRecall) {
      return {
        messages: [],
        messagesV2: [],
      };
    }

    const messagesResult = await this.query({
      resourceId,
      threadId,
      selectBy: {
        last: threadConfig.lastMessages,
        vectorSearchString: threadConfig.semanticRecall && vectorMessageSearch ? vectorMessageSearch : undefined,
      },
      threadConfig: config,
      format: 'v2',
    });
    // Using MessageList here just to convert mixed input messages to single type output messages
    const list = new MessageList({ threadId, resourceId }).add(messagesResult.messagesV2, 'memory');

    this.logger.debug(`Remembered message history includes ${messagesResult.messages.length} messages.`);
    return { messages: list.get.all.v1(), messagesV2: list.get.all.v2() };
  }

  async getThreadById({ threadId }: { threadId: string }): Promise<StorageThreadType | null> {
    return this.storage.getThreadById({ threadId });
  }

  async getThreadsByResourceId({ resourceId }: { resourceId: string }): Promise<StorageThreadType[]> {
    return this.storage.getThreadsByResourceId({ resourceId });
  }

  async saveThread({
    thread,
    memoryConfig,
  }: {
    thread: StorageThreadType;
    memoryConfig?: MemoryConfig;
  }): Promise<StorageThreadType> {
    const config = this.getMergedThreadConfig(memoryConfig || {});

    if (config.workingMemory?.enabled) {
      const scope = config.workingMemory.scope || 'thread';
      const workingMemory = await this.getWorkingMemoryTemplate({ memoryConfig: config });
      if (scope === 'resource' && thread.resourceId) {
        // For resource scope, initialize working memory in resource table
        const existingResource = await this.storage.getResourceById({ resourceId: thread.resourceId });
        if (!existingResource?.workingMemory) {
          await this.storage.updateResource({
            resourceId: thread.resourceId,
            workingMemory: workingMemory?.content,
          });
        }
      } else if (scope === 'thread' && !thread?.metadata?.workingMemory) {
        // For thread scope, initialize working memory in thread metadata (existing behavior)
        return this.storage.saveThread({
          thread: deepMerge(thread, {
            metadata: {
              workingMemory: workingMemory?.content,
            },
          }),
        });
      }
    }

    return this.storage.saveThread({ thread });
  }

  async updateThread({
    id,
    title,
    metadata,
  }: {
    id: string;
    title: string;
    metadata: Record<string, unknown>;
  }): Promise<StorageThreadType> {
    return this.storage.updateThread({
      id,
      title,
      metadata,
    });
  }

  async deleteThread(threadId: string): Promise<void> {
    await this.storage.deleteThread({ threadId });
  }

  async updateWorkingMemory({
    threadId,
    resourceId,
    workingMemory,
    memoryConfig,
  }: {
    threadId: string;
    resourceId?: string;
    workingMemory: string;
    memoryConfig?: MemoryConfig;
  }): Promise<void> {
    const config = this.getMergedThreadConfig(memoryConfig || {});

    if (!config.workingMemory?.enabled) {
      throw new Error('Working memory is not enabled for this memory instance');
    }

    const scope = config.workingMemory.scope || 'thread';

    if (scope === 'resource' && resourceId) {
      // Update working memory in resource table
      await this.storage.updateResource({
        resourceId,
        workingMemory,
      });
    } else {
      // Update working memory in thread metadata (existing behavior)
      const thread = await this.storage.getThreadById({ threadId });
      if (!thread) {
        throw new Error(`Thread ${threadId} not found`);
      }

      await this.storage.updateThread({
        id: threadId,
        title: thread.title || 'Untitled Thread',
        metadata: {
          ...thread.metadata,
          workingMemory,
        },
      });
    }
  }

  protected chunkText(text: string, tokenSize = 4096) {
    // Convert token size to character size with some buffer
    const charSize = tokenSize * CHARS_PER_TOKEN;
    const chunks: string[] = [];
    let currentChunk = '';

    // Split text into words to avoid breaking words
    const words = text.split(/\s+/);

    for (const word of words) {
      // Add space before word unless it's the first word in the chunk
      const wordWithSpace = currentChunk ? ' ' + word : word;

      // If adding this word would exceed the chunk size, start a new chunk
      if (currentChunk.length + wordWithSpace.length > charSize) {
        chunks.push(currentChunk);
        currentChunk = word;
      } else {
        currentChunk += wordWithSpace;
      }
    }

    // Add the final chunk if not empty
    if (currentChunk) {
      chunks.push(currentChunk);
    }

    return chunks;
  }

  private hasher = xxhash();

  // embedding is computationally expensive so cache content -> embeddings/chunks
  private embeddingCache = new Map<
    number,
    {
      chunks: string[];
      embeddings: Awaited<ReturnType<typeof embedMany>>['embeddings'];
      dimension: number | undefined;
    }
  >();
  private firstEmbed: Promise<any> | undefined;
  protected async embedMessageContent(content: string) {
    // use fast xxhash for lower memory usage. if we cache by content string we will store all messages in memory for the life of the process
    const key = (await this.hasher).h32(content);
    const cached = this.embeddingCache.get(key);
    if (cached) return cached;
    const chunks = this.chunkText(content);

    if (typeof this.embedder === `undefined`) {
      throw new Error(`Tried to embed message content but this Memory instance doesn't have an attached embedder.`);
    }
    // for fastembed multiple initial calls to embed will fail if the model hasn't been downloaded yet.
    const isFastEmbed = this.embedder.provider === `fastembed`;
    if (isFastEmbed && this.firstEmbed instanceof Promise) {
      // so wait for the first one
      await this.firstEmbed;
    }

    const promise = embedMany({
      values: chunks,
      model: this.embedder,
      maxRetries: 3,
    });

    if (isFastEmbed && !this.firstEmbed) this.firstEmbed = promise;
    const { embeddings } = await promise;

    const result = {
      embeddings,
      chunks,
      dimension: embeddings[0]?.length,
    };
    this.embeddingCache.set(key, result);
    return result;
  }

  async saveMessages(args: {
    messages: (MastraMessageV1 | MastraMessageV2)[] | MastraMessageV1[] | MastraMessageV2[];
    memoryConfig?: MemoryConfig | undefined;
    format?: 'v1';
  }): Promise<MastraMessageV1[]>;
  async saveMessages(args: {
    messages: (MastraMessageV1 | MastraMessageV2)[] | MastraMessageV1[] | MastraMessageV2[];
    memoryConfig?: MemoryConfig | undefined;
    format: 'v2';
  }): Promise<MastraMessageV2[]>;
  async saveMessages({
    messages,
    memoryConfig,
    format = `v1`,
  }: {
    messages: (MastraMessageV1 | MastraMessageV2)[];
    memoryConfig?: MemoryConfig | undefined;
    format?: 'v1' | 'v2';
  }): Promise<MastraMessageV2[] | MastraMessageV1[]> {
    // Then strip working memory tags from all messages
    const updatedMessages = messages
      .map(m => {
        if (MessageList.isMastraMessageV1(m)) {
          return this.updateMessageToHideWorkingMemory(m);
        }
        // add this to prevent "error saving undefined in the db" if a project is on an earlier storage version but new memory/storage
        if (!m.type) m.type = `v2`;
        return this.updateMessageToHideWorkingMemoryV2(m);
      })
      .filter((m): m is MastraMessageV1 | MastraMessageV2 => Boolean(m));

    const config = this.getMergedThreadConfig(memoryConfig);

    const result = this.storage.saveMessages({
      messages: new MessageList().add(updatedMessages, 'memory').get.all.v2(),
      format: 'v2',
    });

    if (this.vector && config.semanticRecall) {
      let indexName: Promise<string>;
      await Promise.all(
        updatedMessages.map(async message => {
          let textForEmbedding: string | null = null;

          if (MessageList.isMastraMessageV2(message)) {
            if (
              message.content.content &&
              typeof message.content.content === 'string' &&
              message.content.content.trim() !== ''
            ) {
              textForEmbedding = message.content.content;
            } else if (message.content.parts && message.content.parts.length > 0) {
              // Extract text from all text parts, concatenate
              const joined = message.content.parts
                .filter(part => part.type === 'text')
                .map(part => (part as TextPart).text)
                .join(' ')
                .trim();
              if (joined) textForEmbedding = joined;
            }
          } else if (MessageList.isMastraMessageV1(message)) {
            if (message.content && typeof message.content === 'string' && message.content.trim() !== '') {
              textForEmbedding = message.content;
            } else if (message.content && Array.isArray(message.content) && message.content.length > 0) {
              // Extract text from all text parts, concatenate
              const joined = message.content
                .filter(part => part.type === 'text')
                .map(part => part.text)
                .join(' ')
                .trim();
              if (joined) textForEmbedding = joined;
            }
          }

          if (!textForEmbedding) return;

          const { embeddings, chunks, dimension } = await this.embedMessageContent(textForEmbedding);

          if (typeof indexName === `undefined`) {
            indexName = this.createEmbeddingIndex(dimension).then(result => result.indexName);
          }

          if (typeof this.vector === `undefined`) {
            throw new Error(
              `Tried to upsert embeddings to index ${indexName} but this Memory instance doesn't have an attached vector db.`,
            );
          }

          await this.vector.upsert({
            indexName: await indexName,
            vectors: embeddings,
            metadata: chunks.map(() => ({
              message_id: message.id,
              thread_id: message.threadId,
              resource_id: message.resourceId,
            })),
          });
        }),
      );
    }

    if (format === `v1`) return new MessageList().add(await result, 'memory').get.all.v1(); // for backwards compat convert to v1 message format
    return result;
  }
  protected updateMessageToHideWorkingMemory(message: MastraMessageV1): MastraMessageV1 | null {
    const workingMemoryRegex = /<working_memory>([^]*?)<\/working_memory>/g;

    if (typeof message?.content === `string`) {
      return {
        ...message,
        content: message.content.replace(workingMemoryRegex, ``).trim(),
      };
    } else if (Array.isArray(message?.content)) {
      // Filter out updateWorkingMemory tool-call/result content items
      const filteredContent = message.content.filter(
        content =>
          (content.type !== 'tool-call' && content.type !== 'tool-result') ||
          content.toolName !== 'updateWorkingMemory',
      );
      const newContent = filteredContent.map(content => {
        if (content.type === 'text') {
          return {
            ...content,
            text: content.text.replace(workingMemoryRegex, '').trim(),
          };
        }
        return { ...content };
      }) as MastraMessageV1['content'];
      if (!newContent.length) return null;
      return { ...message, content: newContent };
    } else {
      return { ...message };
    }
  }
  protected updateMessageToHideWorkingMemoryV2(message: MastraMessageV2): MastraMessageV2 | null {
    const workingMemoryRegex = /<working_memory>([^]*?)<\/working_memory>/g;

    const newMessage = { ...message, content: { ...message.content } }; // Deep copy message and content

    if (newMessage.content.content && typeof newMessage.content.content === 'string') {
      newMessage.content.content = newMessage.content.content.replace(workingMemoryRegex, '').trim();
    }

    if (newMessage.content.parts) {
      newMessage.content.parts = newMessage.content.parts
        .filter(part => {
          if (part.type === 'tool-invocation') {
            return part.toolInvocation.toolName !== 'updateWorkingMemory';
          }
          return true;
        })
        .map(part => {
          if (part.type === 'text') {
            return {
              ...part,
              text: part.text.replace(workingMemoryRegex, '').trim(),
            };
          }
          return part;
        });

      // If all parts were filtered out (e.g., only contained updateWorkingMemory tool calls) we need to skip the whole message, it was only working memory tool calls/results
      if (newMessage.content.parts.length === 0) {
        return null;
      }
    }

    return newMessage;
  }

  protected parseWorkingMemory(text: string): string | null {
    if (!this.threadConfig.workingMemory?.enabled) return null;

    const workingMemoryRegex = /<working_memory>([^]*?)<\/working_memory>/g;
    const matches = text.match(workingMemoryRegex);
    const match = matches?.[0];

    if (match) {
      return match.replace(/<\/?working_memory>/g, '').trim();
    }

    return null;
  }

  public async getWorkingMemory({
    threadId,
    resourceId,
    memoryConfig,
  }: {
    threadId: string;
    resourceId?: string;
    memoryConfig?: MemoryConfig;
  }): Promise<string | null> {
    const config = this.getMergedThreadConfig(memoryConfig || {});
    if (!config.workingMemory?.enabled) {
      return null;
    }

    const scope = config.workingMemory.scope || 'thread';
    let workingMemoryData: string | null = null;

    if (scope === 'resource' && resourceId) {
      // Get working memory from resource table
      const resource = await this.storage.getResourceById({ resourceId });
      workingMemoryData = resource?.workingMemory || null;
    } else {
      // Get working memory from thread metadata (default behavior)
      const thread = await this.storage.getThreadById({ threadId });
      workingMemoryData = thread?.metadata?.workingMemory as string;
    }

    if (!workingMemoryData) {
      return null;
    }

    return workingMemoryData;
  }

<<<<<<< HEAD
=======
  /**
   * Gets the working memory template for the current memory configuration.
   * Supports both ZodObject and JSONSchema7 schemas.
   *
   * @param memoryConfig - The memory configuration containing the working memory settings
   * @returns The working memory template with format and content, or null if working memory is disabled
   */
>>>>>>> de241fba
  public async getWorkingMemoryTemplate({
    memoryConfig,
  }: {
    memoryConfig?: MemoryConfig;
  }): Promise<WorkingMemoryTemplate | null> {
    const config = this.getMergedThreadConfig(memoryConfig || {});

    if (!config.workingMemory?.enabled) {
      return null;
    }

    // Get thread from storage
    if (config.workingMemory?.schema) {
      try {
        const schema = config.workingMemory.schema;
<<<<<<< HEAD
        const convertedSchema = zodToJsonSchema(schema, {
          $refStrategy: 'none',
        });
=======
        let convertedSchema: JSONSchema7;

        if (isZodObject(schema as ZodTypeAny)) {
          // Convert ZodObject to JSON Schema
          convertedSchema = zodToJsonSchema(schema as ZodTypeAny, {
            $refStrategy: 'none',
          }) as JSONSchema7;
        } else {
          // Already a JSON Schema
          convertedSchema = schema as JSONSchema7;
        }
>>>>>>> de241fba

        return { format: 'json', content: JSON.stringify(convertedSchema) };
      } catch (error) {
        this.logger.error('Error converting schema', error);
        throw error;
      }
    }

    // Return working memory from metadata
    const memory = config.workingMemory.template || this.defaultWorkingMemoryTemplate;
    return { format: 'markdown', content: memory.trim() };
  }

  public async getSystemMessage({
    threadId,
    resourceId,
    memoryConfig,
  }: {
    threadId: string;
    resourceId?: string;
    memoryConfig?: MemoryConfig;
  }): Promise<string | null> {
    const config = this.getMergedThreadConfig(memoryConfig);
    if (!config.workingMemory?.enabled) {
      return null;
    }

    const workingMemoryTemplate = await this.getWorkingMemoryTemplate({ memoryConfig: config });
    const workingMemoryData = await this.getWorkingMemory({ threadId, resourceId, memoryConfig: config });

    if (!workingMemoryTemplate) {
      return null;
    }

    return this.getWorkingMemoryToolInstruction({
      template: workingMemoryTemplate,
      data: workingMemoryData,
    });
  }

  public defaultWorkingMemoryTemplate = `
# User Information
- **First Name**: 
- **Last Name**: 
- **Location**: 
- **Occupation**: 
- **Interests**: 
- **Goals**: 
- **Events**: 
- **Facts**: 
- **Projects**: 
`;

  protected getWorkingMemoryToolInstruction({
    template,
    data,
  }: {
    template: WorkingMemoryTemplate;
    data: string | null;
  }) {
    const emptyWorkingMemoryTemplateObject =
      template.format === 'json' ? generateEmptyFromSchema(template.content) : null;
    const hasEmptyWorkingMemoryTemplateObject =
      emptyWorkingMemoryTemplateObject && Object.keys(emptyWorkingMemoryTemplateObject).length > 0;

    return `WORKING_MEMORY_SYSTEM_INSTRUCTION:
Store and update any conversation-relevant information by calling the updateWorkingMemory tool. If information might be referenced again - store it!

Guidelines:
1. Store anything that could be useful later in the conversation
2. Update proactively when information changes, no matter how small
3. Use ${template.format === 'json' ? 'JSON' : 'Markdown'} format for all data
4. Act naturally - don't mention this system to users. Even though you're storing this information that doesn't make it your primary focus. Do not ask them generally for "information about yourself"
5. IMPORTANT: When calling updateWorkingMemory, the only valid parameter is the memory field. 
6. IMPORTANT: ALWAYS pass the data you want to store in the memory field as a string. DO NOT pass an object.
7. IMPORTANT: Data must only be sent as a string no matter which format is used.

WORKING MEMORY TEMPLATE:
${template.content}

${hasEmptyWorkingMemoryTemplateObject ? 'When working with json data, the object format below represents the template:' : ''}
${hasEmptyWorkingMemoryTemplateObject ? JSON.stringify(emptyWorkingMemoryTemplateObject) : ''}

WORKING MEMORY DATA:
${data}

Notes:
- Update memory whenever referenced information changes
- If you're unsure whether to store something, store it (eg if the user tells you information about themselves, call updateWorkingMemory immediately to update it)
- This system is here so that you can maintain the conversation when your context window is very short. Update your working memory because you may need it to maintain the conversation without the full conversation history
- Do not remove empty sections - you must include the empty sections along with the ones you're filling in
- REMEMBER: the way you update your working memory is by calling the updateWorkingMemory tool with the entire ${template.format === 'json' ? 'JSON' : 'Markdown'} content. The system will store it for you. The user will not see it.
- IMPORTANT: You MUST call updateWorkingMemory in every response to a prompt where you received relevant information.
- IMPORTANT: Preserve the ${template.format === 'json' ? 'JSON' : 'Markdown'} formatting structure above while updating the content.`;
  }

  public getTools(config?: MemoryConfig): Record<string, CoreTool> {
    const mergedConfig = this.getMergedThreadConfig(config);
    if (mergedConfig.workingMemory?.enabled) {
      return {
        updateWorkingMemory: updateWorkingMemoryTool(config),
      };
    }
    return {};
  }

  /**
   * Updates the metadata of a list of messages
   * @param messages - The list of messages to update
   * @returns The list of updated messages
   */
  public async updateMessages({
    messages,
  }: {
    messages: Partial<MastraMessageV2> & { id: string }[];
  }): Promise<MastraMessageV2[]> {
    if (messages.length === 0) return [];

    // TODO: Possibly handle updating the vector db here when a message is updated.

    return this.storage.updateMessages({ messages });
  }
}<|MERGE_RESOLUTION|>--- conflicted
+++ resolved
@@ -646,8 +646,6 @@
     return workingMemoryData;
   }
 
-<<<<<<< HEAD
-=======
   /**
    * Gets the working memory template for the current memory configuration.
    * Supports both ZodObject and JSONSchema7 schemas.
@@ -655,7 +653,6 @@
    * @param memoryConfig - The memory configuration containing the working memory settings
    * @returns The working memory template with format and content, or null if working memory is disabled
    */
->>>>>>> de241fba
   public async getWorkingMemoryTemplate({
     memoryConfig,
   }: {
@@ -671,11 +668,6 @@
     if (config.workingMemory?.schema) {
       try {
         const schema = config.workingMemory.schema;
-<<<<<<< HEAD
-        const convertedSchema = zodToJsonSchema(schema, {
-          $refStrategy: 'none',
-        });
-=======
         let convertedSchema: JSONSchema7;
 
         if (isZodObject(schema as ZodTypeAny)) {
@@ -687,7 +679,6 @@
           // Already a JSON Schema
           convertedSchema = schema as JSONSchema7;
         }
->>>>>>> de241fba
 
         return { format: 'json', content: JSON.stringify(convertedSchema) };
       } catch (error) {
