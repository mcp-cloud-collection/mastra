--- conflicted
+++ resolved
@@ -51,17 +51,10 @@
   "license": "ISC",
   "dependencies": {
     "@mastra/core": "workspace:^",
-<<<<<<< HEAD
-    "@upstash/redis": "^1.34.3",
-    "ai": "^4.1.53",
-    "pg": "^8.13.1",
-    "pg-pool": "^3.7.0",
-=======
     "@upstash/redis": "^1.34.5",
     "ai": "^4.1.54",
     "pg": "^8.13.3",
     "pg-pool": "^3.7.1",
->>>>>>> de3108ec
     "postgres": "^3.4.5",
     "redis": "^4.7.0",
     "zod": "^3.24.2"
