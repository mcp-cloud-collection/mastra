--- conflicted
+++ resolved
@@ -1612,7 +1612,7 @@
           memory: await this.getMemory({ runtimeContext }),
           agentName: this.name,
           runtimeContext,
-          model: typeof this.model === 'function' ? await this.getModel({ runtimeContext }) : this.model,
+          model: await this.getModel({ runtimeContext }),
           tracingContext,
         };
 
@@ -2802,11 +2802,7 @@
   async #execute<
     OUTPUT extends OutputSchema | undefined = undefined,
     FORMAT extends 'aisdk' | 'mastra' | undefined = undefined,
-<<<<<<< HEAD
-  >(options: InnerAgentExecutionOptions<OUTPUT, FORMAT> & { model?: DynamicArgument<MastraLanguageModel> }) {
-=======
   >({ methodType, format = 'mastra', ...options }: InnerAgentExecutionOptions<OUTPUT, FORMAT>) {
->>>>>>> 7f3b8da6
     const runtimeContext = options.runtimeContext || new RuntimeContext();
     const threadFromArgs = resolveThreadIdFromArgs({ threadId: options.threadId, memory: options.memory });
 
