--- conflicted
+++ resolved
@@ -1,11 +1,7 @@
 import { randomUUID } from 'crypto';
 import type { ReadableStream, WritableStream } from 'stream/web';
-<<<<<<< HEAD
-import type { CoreMessage, StreamObjectResult, StreamTextResult, TextPart, Tool, UIMessage } from 'ai';
+import type { CoreMessage, StreamObjectResult, TextPart, Tool, UIMessage } from 'ai';
 import type { ModelMessage, StopCondition, ToolChoice } from 'ai-v5';
-=======
-import type { CoreMessage, StreamObjectResult, TextPart, Tool, UIMessage } from 'ai';
->>>>>>> 236a222a
 import deepEqual from 'fast-deep-equal';
 import type { JSONSchema7 } from 'json-schema';
 import type { ZodSchema, z } from 'zod';
@@ -33,6 +29,7 @@
 import type { ModelLoopStreamArgs } from '../llm/model/model.loop.types';
 import type { TripwireProperties } from '../llm/model/shared.types';
 import { RegisteredLogger } from '../logger';
+import type { LoopConfig } from '../loop/types';
 import type { Mastra } from '../mastra';
 import type { MastraMemory } from '../memory/memory';
 import type { MemoryConfig, StorageThreadType } from '../memory/types';
@@ -67,12 +64,8 @@
   ToolsInput,
   AgentMemoryOption,
 } from './types';
-<<<<<<< HEAD
-import type { LoopConfig } from '../loop/types';
 export type { ChunkType } from '../stream/types';
 export type { MastraAgentStream } from '../stream/MastraAgentStream';
-=======
->>>>>>> 236a222a
 export * from './input-processor';
 export { TripWire };
 export { MessageList };
@@ -2710,11 +2703,7 @@
     }
 
     if (!output || experimental_output) {
-<<<<<<< HEAD
-      const result = await llmToUse.__text({
-=======
-      const result = await llm.__text<any, EXPERIMENTAL_OUTPUT>({
->>>>>>> 236a222a
+      const result = await llmToUse.__text<any, EXPERIMENTAL_OUTPUT>({
         ...llmOptions,
         experimental_output,
       });
@@ -3157,9 +3146,7 @@
 
         const { onFinish, runId, output, experimental_output, ...llmOptions } = await before();
 
-<<<<<<< HEAD
         let llmToUse = llm as MastraLLMV1;
-=======
         // Use processor overrides if provided, otherwise fall back to agent's default
         let effectiveOutputProcessors =
           mergedStreamOptions.outputProcessors ||
@@ -3178,7 +3165,6 @@
             ? [...effectiveOutputProcessors, structuredProcessor]
             : [structuredProcessor];
         }
->>>>>>> 236a222a
 
         if (output) {
           const streamResult = llmToUse.__streamObject({
