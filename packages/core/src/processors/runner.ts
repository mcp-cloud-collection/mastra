import type { ObjectStreamPart, StreamObjectResult, TextStreamPart } from 'ai';
import type { MastraMessageV2, MessageList } from '../agent/message-list';
import { TripWire } from '../agent/trip-wire';
import type { StreamTextResult } from '../llm';
import type { IMastraLogger } from '../logger';
<<<<<<< HEAD
import type { AISDKV5OutputStream } from '../stream';
=======
import type { MastraModelOutput } from '../stream/base/output';
>>>>>>> 36a3be8e
import type { Processor } from './index';

/**
 * Implementation of processor state management
 */
export class ProcessorState {
  private accumulatedText = '';
  public customState: Record<string, any> = {};
  public streamParts: (TextStreamPart<any> | ObjectStreamPart<any>)[] = [];

  constructor(private readonly processorName: string) {}

  // Internal methods for the runner
  addPart(part: TextStreamPart<any> | ObjectStreamPart<any>): void {
    // Extract text from text-delta chunks for accumulated text
    if (part.type === 'text-delta') {
      this.accumulatedText += part.textDelta;
    }
    this.streamParts.push(part);
  }
}

export class ProcessorRunner {
  public readonly inputProcessors: Processor[];
  public readonly outputProcessors: Processor[];
  private readonly logger: IMastraLogger;
  private readonly agentName: string;

  constructor({
    inputProcessors,
    outputProcessors,
    logger,
    agentName,
  }: {
    inputProcessors?: Processor[];
    outputProcessors?: Processor[];
    logger: IMastraLogger;
    agentName: string;
  }) {
    this.inputProcessors = inputProcessors ?? [];
    this.outputProcessors = outputProcessors ?? [];
    this.logger = logger;
    this.agentName = agentName;
  }

  async runOutputProcessors(messageList: MessageList, telemetry?: any): Promise<MessageList> {
    const responseMessages = messageList.clear.response.v2();

    let processableMessages: MastraMessageV2[] = [...responseMessages];

    const ctx: { messages: MastraMessageV2[]; abort: () => never } = {
      messages: processableMessages,
      abort: () => {
        throw new TripWire('Tripwire triggered');
      },
    };

    for (const [index, processor] of this.outputProcessors.entries()) {
      const abort = (reason?: string): never => {
        throw new TripWire(reason || `Tripwire triggered by ${processor.name}`);
      };

      ctx.abort = abort;

      // Use the processOutputResult method if available
      const processMethod = processor.processOutputResult?.bind(processor);

      if (!processMethod) {
        // Skip processors that don't implement processOutputResult
        continue;
      }

      if (!telemetry) {
        processableMessages = await processMethod({ messages: processableMessages, abort: ctx.abort });
      } else {
        await telemetry.traceMethod(
          async () => {
            processableMessages = await processMethod({ messages: processableMessages, abort: ctx.abort });
            return processableMessages;
          },
          {
            spanName: `agent.outputProcessor.${processor.name}`,
            attributes: {
              'processor.name': processor.name,
              'processor.index': index.toString(),
              'processor.total': this.outputProcessors.length.toString(),
            },
          },
        )();
      }
    }

    if (processableMessages.length > 0) {
      messageList.add(processableMessages, 'response');
    }

    return messageList;
  }

  /**
   * Process a stream part through all output processors with state management
   */
  async processPart(
    part: TextStreamPart<any> | ObjectStreamPart<any>,
    processorStates: Map<string, ProcessorState>,
  ): Promise<{
    part: TextStreamPart<any> | ObjectStreamPart<any> | null | undefined;
    blocked: boolean;
    reason?: string;
  }> {
    if (!this.outputProcessors.length) {
      return { part, blocked: false };
    }

    try {
      let processedPart: TextStreamPart<any> | ObjectStreamPart<any> | null | undefined = part;

      for (const processor of this.outputProcessors) {
        try {
          if (processor.processOutputStream && processedPart) {
            // Get or create state for this processor
            let state = processorStates.get(processor.name);
            if (!state) {
              state = new ProcessorState(processor.name);
              processorStates.set(processor.name, state);
            }

            // Add the current part to accumulated text
            state.addPart(processedPart);

            const result = await processor.processOutputStream({
              part: processedPart,
              streamParts: state.streamParts,
              state: state.customState,
              abort: (reason?: string) => {
                throw new TripWire(reason || `Stream part blocked by ${processor.name}`);
              },
            });

            // If result is null, or undefined, don't emit
            processedPart = result;
          }
        } catch (error) {
          if (error instanceof TripWire) {
            return { part: null, blocked: true, reason: error.message };
          }
          // Log error but continue with original part
          this.logger.error(`[Agent:${this.agentName}] - Output processor ${processor.name} failed:`, error);
        }
      }

      return { part: processedPart, blocked: false };
    } catch (error) {
      this.logger.error(`[Agent:${this.agentName}] - Stream part processing failed:`, error);
      return { part, blocked: false };
    }
  }

  async runOutputProcessorsForStream(
<<<<<<< HEAD
    streamResult: StreamObjectResult<any, any, any> | StreamTextResult<any, any> | AISDKV5OutputStream,
=======
    streamResult: StreamObjectResult<any, any, any> | StreamTextResult<any, any> | MastraModelOutput,
>>>>>>> 36a3be8e
  ): Promise<ReadableStream<any>> {
    return new ReadableStream({
      start: async controller => {
        const reader = streamResult.fullStream.getReader();
        const processorStates = new Map<string, ProcessorState>();

        try {
          while (true) {
            const { done, value } = await reader.read();

            if (done) {
              controller.close();
              break;
            }

            // Process all stream parts through output processors
            // @ts-expect-error - TODO: fix this
            const { part: processedPart, blocked, reason } = await this.processPart(value, processorStates);

            if (blocked) {
              // Log that part was blocked
              void this.logger.debug(`[Agent:${this.agentName}] - Stream part blocked by output processor`, {
                reason,
                originalPart: value,
              });

              // Send tripwire part and close stream for abort
              controller.enqueue({
                type: 'tripwire',
                tripwireReason: reason || 'Output processor blocked content',
              });
              controller.close();
              break;
            } else if (processedPart !== null) {
              // Send processed part only if it's not null (which indicates don't emit)
              controller.enqueue(processedPart);
            }
            // If processedPart is null, don't emit anything for this part
          }
        } catch (error) {
          controller.error(error);
        }
      },
    });
  }

  async runInputProcessors(messageList: MessageList, telemetry?: any): Promise<MessageList> {
    const userMessages = messageList.clear.input.v2();

    let processableMessages: MastraMessageV2[] = [...userMessages];

    const ctx: { messages: MastraMessageV2[]; abort: () => never } = {
      messages: processableMessages,
      abort: () => {
        throw new TripWire('Tripwire triggered');
      },
    };

    for (const [index, processor] of this.inputProcessors.entries()) {
      const abort = (reason?: string): never => {
        throw new TripWire(reason || `Tripwire triggered by ${processor.name}`);
      };

      ctx.abort = abort;

      // Use the processInput method if available
      const processMethod = processor.processInput?.bind(processor);

      if (!processMethod) {
        // Skip processors that don't implement processInput
        continue;
      }

      if (!telemetry) {
        processableMessages = await processMethod({ messages: processableMessages, abort: ctx.abort });
      } else {
        await telemetry.traceMethod(
          async () => {
            processableMessages = await processMethod({ messages: processableMessages, abort: ctx.abort });
            return processableMessages;
          },
          {
            spanName: `agent.inputProcessor.${processor.name}`,
            attributes: {
              'processor.name': processor.name,
              'processor.index': index.toString(),
              'processor.total': this.inputProcessors.length.toString(),
            },
          },
        )();
      }
    }

    if (processableMessages.length > 0) {
      messageList.add(processableMessages, 'user');
    }

    return messageList;
  }
}<|MERGE_RESOLUTION|>--- conflicted
+++ resolved
@@ -3,11 +3,7 @@
 import { TripWire } from '../agent/trip-wire';
 import type { StreamTextResult } from '../llm';
 import type { IMastraLogger } from '../logger';
-<<<<<<< HEAD
-import type { AISDKV5OutputStream } from '../stream';
-=======
 import type { MastraModelOutput } from '../stream/base/output';
->>>>>>> 36a3be8e
 import type { Processor } from './index';
 
 /**
@@ -167,11 +163,7 @@
   }
 
   async runOutputProcessorsForStream(
-<<<<<<< HEAD
-    streamResult: StreamObjectResult<any, any, any> | StreamTextResult<any, any> | AISDKV5OutputStream,
-=======
     streamResult: StreamObjectResult<any, any, any> | StreamTextResult<any, any> | MastraModelOutput,
->>>>>>> 36a3be8e
   ): Promise<ReadableStream<any>> {
     return new ReadableStream({
       start: async controller => {
