--- conflicted
+++ resolved
@@ -8,15 +8,12 @@
 import { deepMerge } from '../utils';
 import type { MastraVector } from '../vector';
 
-<<<<<<< HEAD
 export type AllMastraMessageTypesList =
   | (MastraMessageV1 | MastraMessageV2 | MastraMessageV3)[]
   | MastraMessageV1[]
   | MastraMessageV2[]
   | MastraMessageV3[];
 
-import type { SharedMemoryConfig, StorageThreadType, MemoryConfig, MastraMessageV1 } from './types';
-=======
 import type {
   SharedMemoryConfig,
   StorageThreadType,
@@ -24,7 +21,6 @@
   MastraMessageV1,
   WorkingMemoryTemplate,
 } from './types';
->>>>>>> 2a16996b
 
 export type MemoryProcessorOpts = {
   systemMessage?: string;
