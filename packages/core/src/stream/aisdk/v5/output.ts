import { TransformStream } from 'stream/web';
import { getErrorMessage } from '@ai-sdk/provider-v5';
import { consumeStream, createTextStreamResponse, createUIMessageStream, createUIMessageStreamResponse } from 'ai-v5';
import type { TextStreamPart, ToolSet, UIMessage, UIMessageStreamOptions } from 'ai-v5';
import type { MessageList } from '../../../agent/message-list';
import type { ObjectOptions } from '../../../loop/types';
import type { MastraModelOutput } from '../../base/output';
import type { ChunkType } from '../../types';
import type { ConsumeStreamOptions } from './compat';
import { getResponseUIMessageId, convertFullStreamChunkToUIMessageStream } from './compat';
import { transformSteps } from './output-helpers';
import { convertMastraChunkToAISDKv5 } from './transform';
import type { OutputChunkType } from './transform';

type AISDKV5OutputStreamOptions = {
  toolCallStreaming?: boolean;
  includeRawChunks?: boolean;
  objectOptions?: ObjectOptions;
};

export class AISDKV5OutputStream {
  #modelOutput: MastraModelOutput;
  #options: AISDKV5OutputStreamOptions;
  #messageList: MessageList;

  constructor({
    modelOutput,
    options,
    messageList,
  }: {
    modelOutput: MastraModelOutput;
    options: AISDKV5OutputStreamOptions;
    messageList: MessageList;
  }) {
    this.#modelOutput = modelOutput;
    this.#options = options;
    this.#messageList = messageList;
  }

  toTextStreamResponse(init?: ResponseInit): Response {
    return createTextStreamResponse({
      textStream: this.#modelOutput.textStream as any,
      ...init,
    });
  }

  toUIMessageStreamResponse<UI_MESSAGE extends UIMessage>({
    // @ts-ignore
    generateMessageId,
    originalMessages,
    sendFinish,
    sendReasoning,
    sendSources,
    onError,
    sendStart,
    messageMetadata,
    onFinish,
    ...init
  }: UIMessageStreamOptions<UI_MESSAGE> & ResponseInit = {}) {
    return createUIMessageStreamResponse({
      stream: this.toUIMessageStream({
        // @ts-ignore
        generateMessageId,
        originalMessages,
        sendFinish,
        sendReasoning,
        sendSources,
        onError,
        sendStart,
        messageMetadata,
        onFinish,
      }),
      ...init,
    });
  }

  toUIMessageStream<UI_MESSAGE extends UIMessage>({
    // @ts-ignore
    generateMessageId,
    originalMessages,
    sendFinish = true,
    sendReasoning = true,
    sendSources = false,
    onError = getErrorMessage,
    sendStart = true,
    messageMetadata,
    onFinish,
  }: UIMessageStreamOptions<UI_MESSAGE> = {}) {
    const responseMessageId =
      generateMessageId != null
        ? getResponseUIMessageId({
            originalMessages,
            responseMessageId: generateMessageId,
          })
        : undefined;

    return createUIMessageStream({
      onError,
      onFinish,
      generateId: () => responseMessageId ?? generateMessageId?.(),
      execute: async ({ writer }) => {
        for await (const part of this.fullStream) {
          const messageMetadataValue = messageMetadata?.({ part: part as TextStreamPart<ToolSet> });

          const partType = part.type;

          const transformedChunk = convertFullStreamChunkToUIMessageStream({
            part: part as TextStreamPart<ToolSet>,
            sendReasoning,
            messageMetadataValue,
            sendSources,
            sendStart,
            sendFinish,
            responseMessageId,
            onError,
          });

          if (transformedChunk) {
            writer.write(transformedChunk as any);
          }

          // start and finish events already have metadata
          // so we only need to send metadata for other parts
          if (messageMetadataValue != null && partType !== 'start' && partType !== 'finish') {
            writer.write({
              type: 'message-metadata',
              messageMetadata: messageMetadataValue,
            });
          }
        }
      },
    });
  }

  async consumeStream(options?: ConsumeStreamOptions): Promise<void> {
    try {
      await consumeStream({
        stream: this.fullStream.pipeThrough(
          new TransformStream({
            transform(chunk, controller) {
              controller.enqueue(chunk);
            },
          }),
        ) as any,
        onError: options?.onError,
      });
    } catch (error) {
      console.log('consumeStream error', error);
      options?.onError?.(error);
    }
  }

  get sources() {
    return this.#modelOutput.sources.map(source => {
      return convertMastraChunkToAISDKv5({
        chunk: source,
      });
    });
  }

  get files() {
    return this.#modelOutput.files
      .map(file => {
        if (file.type === 'file') {
          return (
            convertMastraChunkToAISDKv5({
              chunk: file,
            }) as any
          )?.file;
        }
        return;
      })
      .filter(Boolean);
  }

<<<<<<< HEAD
  get text() {
    return this.#modelOutput.text;
  }

  get objectStream() {
    return this.#modelOutput.objectStream;
=======
  get generateTextFiles() {
    return this.#modelOutput.files
      .map(file => {
        if (file.type === 'file') {
          return (
            convertMastraChunkToAISDKv5({
              chunk: file,
              mode: 'generate',
            }) as any
          )?.file;
        }
        return;
      })
      .filter(Boolean);
>>>>>>> 8b7496b6
  }

  get toolCalls() {
    return this.#modelOutput.toolCalls.map(toolCall => {
      return convertMastraChunkToAISDKv5({
        chunk: toolCall,
      });
    });
  }

  get toolResults() {
    return this.#modelOutput.toolResults.map(toolResult => {
      return convertMastraChunkToAISDKv5({
        chunk: toolResult,
      });
    });
  }

  get reasoningText() {
    return this.#modelOutput.reasoningText;
  }

  get reasoning() {
    return this.#modelOutput.reasoningDetails;
  }

  get response() {
    return {
      ...this.#modelOutput.response,
    };
  }

  get steps() {
    return transformSteps({ steps: this.#modelOutput.steps });
  }

  get generateTextSteps() {
    return transformSteps({ steps: this.#modelOutput.steps });
  }

  get content() {
    return this.#messageList.get.response.aiV5.modelContent();
  }

  get textStream() {
    return this.#modelOutput.textStream;
  }

  get fullStream() {
    let startEvent: OutputChunkType;
    let hasStarted: boolean = false;

    // let stepCounter = 1;
    const fullStream = this.#modelOutput.fullStream;

    return fullStream.pipeThrough(
      new TransformStream<ChunkType, NonNullable<OutputChunkType>>({
        transform(chunk, controller) {
          if (chunk.type === 'step-start' && !startEvent) {
            startEvent = convertMastraChunkToAISDKv5({
              chunk,
            });
            // stepCounter++;
            return;
          } else if (chunk.type !== 'error') {
            hasStarted = true;
          }

          if (startEvent && hasStarted) {
            controller.enqueue(startEvent as any);
            startEvent = undefined;
          }

          const transformedChunk = convertMastraChunkToAISDKv5({
            chunk,
          });

          if (transformedChunk) {
            // if (!['start', 'finish', 'finish-step'].includes(transformedChunk.type)) {
            //   console.log('step counter', stepCounter);
            //   transformedChunk.id = transformedChunk.id ?? stepCounter.toString();
            // }

            controller.enqueue(transformedChunk);
          }
        },
      }),
    );
  }

  async getFullOutput() {
    await this.consumeStream();

    let object: any;
    if (this.#options.objectOptions) {
      object = await this.object;
    }

    return {
      text: this.#modelOutput.text,
      usage: this.#modelOutput.usage,
      steps: this.generateTextSteps,
      finishReason: this.#modelOutput.finishReason,
      warnings: this.#modelOutput.warnings,
      providerMetadata: this.#modelOutput.providerMetadata,
      request: this.#modelOutput.request,
      reasoning: this.reasoning,
      reasoningText: this.reasoningText,
      toolCalls: this.toolCalls,
      toolResults: this.toolResults,
      sources: this.sources,
      files: this.generateTextFiles,
      response: this.response,
      content: this.content,
      totalUsage: this.#modelOutput.totalUsage,
      ...(object ? { object } : {}),
      // experimental_output: // TODO
    };
  }

  get object() {
    return this.#modelOutput.object;
  }
}<|MERGE_RESOLUTION|>--- conflicted
+++ resolved
@@ -173,14 +173,14 @@
       .filter(Boolean);
   }
 
-<<<<<<< HEAD
   get text() {
     return this.#modelOutput.text;
   }
 
   get objectStream() {
     return this.#modelOutput.objectStream;
-=======
+  }
+
   get generateTextFiles() {
     return this.#modelOutput.files
       .map(file => {
@@ -195,7 +195,6 @@
         return;
       })
       .filter(Boolean);
->>>>>>> 8b7496b6
   }
 
   get toolCalls() {
