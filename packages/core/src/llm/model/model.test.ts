--- conflicted
+++ resolved
@@ -3,11 +3,8 @@
 import { describe, it, expect, vi } from 'vitest';
 import { z } from 'zod';
 import { RuntimeContext } from '../../runtime-context';
-<<<<<<< HEAD
+import { MockProvider } from '../../test-utils/llm-mock';
 import type { ConvertedCoreTool } from '../../tools';
-=======
-import { MockProvider } from '../../test-utils/llm-mock';
->>>>>>> f1709085
 import { createTool } from '../../tools';
 import { makeCoreTool } from '../../utils';
 
