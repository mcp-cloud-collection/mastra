--- conflicted
+++ resolved
@@ -1,13 +1,9 @@
 import type { LanguageModelV2CallOptions, LanguageModelV2StreamPart } from '@ai-sdk/provider';
 import type { FinishReason, LanguageModelUsage, CallWarning } from 'ai';
 import { simulateReadableStream } from 'ai';
-<<<<<<< HEAD
 import { MockLanguageModelV2 } from 'ai/test';
 
 import { MastraLLM } from './model'; // Changed from import type
-=======
-import { MockLanguageModelV1 } from 'ai/test';
->>>>>>> 3efe64e0
 
 // Helper type for the 'content' array in doGenerate response, as LanguageModelV2Content is not directly exported
 type MockTextContentPart = { type: 'text'; text: string };
