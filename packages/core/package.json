{
  "name": "@mastra/core",
  "version": "0.10.15",
  "license": "Apache-2.0",
  "type": "module",
  "main": "dist/index.js",
  "types": "dist/index.d.ts",
  "files": [
    "dist",
    "./**/*.d.ts"
  ],
  "exports": {
    ".": {
      "import": {
        "types": "./dist/index.d.ts",
        "default": "./dist/index.js"
      },
      "require": {
        "types": "./dist/index.d.cts",
        "default": "./dist/index.cjs"
      }
    },
    "./*": {
      "import": {
        "types": "./dist/*/index.d.ts",
        "default": "./dist/*/index.js"
      },
      "require": {
        "types": "./dist/*/index.d.cts",
        "default": "./dist/*/index.cjs"
      }
    },
    "./workflows/legacy": {
      "import": {
        "types": "./dist/workflows/legacy/index.d.ts",
        "default": "./dist/workflows/legacy/index.js"
      },
      "require": {
        "types": "./dist/workflows/legacy/index.d.cts",
        "default": "./dist/workflows/legacy/index.cjs"
      }
    },
    "./workflows/_constants": {
      "import": {
        "types": "./dist/workflows/constants.d.ts",
        "default": "./dist/workflows/constants.js"
      },
      "require": {
        "types": "./dist/workflows/constants.d.cts",
        "default": "./dist/workflows/constants.cjs"
      }
    },
    "./network/vNext": {
      "import": {
        "types": "./dist/network/vNext/index.d.ts",
        "default": "./dist/network/vNext/index.js"
      },
      "require": {
        "types": "./dist/network/vNext/index.d.cts",
        "default": "./dist/network/vNext/index.cjs"
      }
    },
    "./vector/filter": {
      "import": {
        "types": "./dist/vector/filter/index.d.ts",
        "default": "./dist/vector/filter/index.js"
      },
      "require": {
        "types": "./dist/vector/filter/index.d.cts",
        "default": "./dist/vector/filter/index.cjs"
      }
    },
    "./utils": {
      "import": {
        "types": "./dist/utils.d.ts",
        "default": "./dist/utils.js"
      },
      "require": {
        "types": "./dist/utils.d.cts",
        "default": "./dist/utils.cjs"
      }
    },
    "./base": {
      "import": {
        "types": "./dist/base.d.ts",
        "default": "./dist/base.js"
      },
      "require": {
        "types": "./dist/base.d.cts",
        "default": "./dist/base.cjs"
      }
    },
    "./telemetry/otel-vendor": {
      "import": {
        "types": "./dist/telemetry/otel-vendor.d.ts",
        "default": "./dist/telemetry/otel-vendor.js"
      },
      "require": {
        "types": "./dist/telemetry/otel-vendor.d.cts",
        "default": "./dist/telemetry/otel-vendor.cjs"
      }
    },
    "./package.json": "./package.json"
  },
  "sideEffects": false,
  "scripts": {
    "check": "tsc --noEmit",
    "analyze": "size-limit --why",
    "lint": "eslint .",
    "pre-build": "tsup --silent --config tsup.config.ts --format esm,cjs",
    "build": "node ./tools/commonjs-tsc-fixer.js",
    "build:watch": "pnpm build --watch",
    "size": "size-limit",
    "test": "vitest run"
  },
  "dependencies": {
    "@ai-sdk/provider": "2.0.0-beta.1",
    "@ai-sdk/provider-utils": "3.0.0-beta.2",
    "@ai-sdk/ui-utils": "latest",
    "@mastra/schema-compat": "workspace:*",
    "@opentelemetry/api": "^1.9.0",
    "@opentelemetry/auto-instrumentations-node": "^0.59.0",
    "@opentelemetry/core": "^2.0.1",
    "@opentelemetry/exporter-trace-otlp-grpc": "^0.201.1",
    "@opentelemetry/exporter-trace-otlp-http": "^0.201.1",
    "@opentelemetry/otlp-exporter-base": "^0.201.1",
    "@opentelemetry/otlp-transformer": "^0.201.1",
    "@opentelemetry/resources": "^2.0.1",
    "@opentelemetry/sdk-metrics": "^2.0.1",
    "@opentelemetry/sdk-node": "^0.201.1",
    "@opentelemetry/sdk-trace-base": "^2.0.1",
    "@opentelemetry/sdk-trace-node": "^2.0.1",
    "@opentelemetry/semantic-conventions": "^1.34.0",
    "@sindresorhus/slugify": "^2.2.1",
<<<<<<< HEAD
    "ai": "5.0.0-beta.14",
    "cohere-ai": "^7.17.1",
=======
    "ai": "^4.3.16",
>>>>>>> 808b4932
    "date-fns": "^3.6.0",
    "dotenv": "^16.6.1",
    "hono": "^4.8.4",
    "hono-openapi": "^0.4.8",
    "json-schema": "^0.4.0",
    "json-schema-to-zod": "^2.6.1",
    "zod-to-json-schema": "^3.24.5",
    "pino": "^9.7.0",
    "pino-pretty": "^13.0.0",
    "radash": "^12.1.0",
    "sift": "^17.1.3",
    "xstate": "^5.19.4"
  },
  "peerDependencies": {
    "zod": "^3.25.0"
  },
  "devDependencies": {
    "@ai-sdk/openai": "2.0.0-beta.6",
    "@babel/core": "^7.27.7",
    "@internal/lint": "workspace:*",
    "@microsoft/api-extractor": "^7.52.8",
    "@openrouter/ai-sdk-provider": "^0.4.6",
    "@size-limit/preset-small-lib": "^11.2.0",
    "@types/babel__core": "^7.20.5",
    "@types/json-schema": "^7.0.15",
    "@types/lodash-es": "^4.17.12",
    "@types/node": "^20.19.0",
    "@types/pino": "^7.0.5",
    "@types/qs": "^6.14.0",
    "eslint": "^9.30.1",
    "fast-deep-equal": "^3.1.3",
    "globby": "^14.1.0",
    "rollup": "^4.42.0",
    "size-limit": "^11.2.0",
    "tsup": "^8.5.0",
    "typescript": "^5.8.3",
    "vitest": "^3.2.4",
    "zod": "^3.25.67"
  },
  "engines": {
    "node": ">=20"
  },
  "keywords": [
    "ai",
    "llm",
    "llms",
    "agent",
    "agents",
    "vectorstore",
    "embeddings",
    "rag",
    "evals",
    "memory",
    "tools",
    "telemetry",
    "typescript",
    "opentelemetry",
    "otel",
    "framework"
  ]
}<|MERGE_RESOLUTION|>--- conflicted
+++ resolved
@@ -132,12 +132,8 @@
     "@opentelemetry/sdk-trace-node": "^2.0.1",
     "@opentelemetry/semantic-conventions": "^1.34.0",
     "@sindresorhus/slugify": "^2.2.1",
-<<<<<<< HEAD
     "ai": "5.0.0-beta.14",
     "cohere-ai": "^7.17.1",
-=======
-    "ai": "^4.3.16",
->>>>>>> 808b4932
     "date-fns": "^3.6.0",
     "dotenv": "^16.6.1",
     "hono": "^4.8.4",
