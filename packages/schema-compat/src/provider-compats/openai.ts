import type { ZodTypeAny } from 'zod';
import type { Targets } from 'zod-to-json-schema';
import { SchemaCompatLayer, isArr, isObj, isOptional, isString, isUnion } from '../schema-compatibility';
<<<<<<< HEAD
import type { SchemaCompatModel, StringCheckType } from '../schema-compatibility';

export class OpenAISchemaCompatLayer extends SchemaCompatLayer {
  constructor(model: SchemaCompatModel) {
=======
import type { ModelInformation, StringCheckType } from '../schema-compatibility';

export class OpenAISchemaCompatLayer extends SchemaCompatLayer {
  constructor(model: ModelInformation) {
>>>>>>> 3ba6772a
    super(model);
  }

  getSchemaTarget(): Targets | undefined {
    return `jsonSchema7`;
  }

  shouldApply(): boolean {
    if (
      // !this.getModel().supportsStructuredOutputs && // <- TODO: this no longer exists, do we need it?
      this.getModel().provider.includes(`openai`) ||
      this.getModel().modelId.includes(`openai`)
    ) {
      return true;
    }

    return false;
  }

  processZodType(value: ZodTypeAny): ZodTypeAny {
    if (isOptional(value)) {
      return this.defaultZodOptionalHandler(value, [
        'ZodObject',
        'ZodArray',
        'ZodUnion',
        'ZodString',
        'ZodNever',
        'ZodUndefined',
        'ZodTuple',
      ]);
    } else if (isObj(value)) {
      return this.defaultZodObjectHandler(value);
    } else if (isUnion(value)) {
      return this.defaultZodUnionHandler(value);
    } else if (isArr(value)) {
      return this.defaultZodArrayHandler(value);
    } else if (isString(value)) {
      const model = this.getModel();
      const checks: StringCheckType[] = ['emoji'];

      if (model.modelId.includes('gpt-4o-mini')) {
        checks.push('regex');
      }
      return this.defaultZodStringHandler(value, checks);
    }

    return this.defaultUnsupportedZodTypeHandler(value, ['ZodNever', 'ZodUndefined', 'ZodTuple']);
  }
}<|MERGE_RESOLUTION|>--- conflicted
+++ resolved
@@ -1,17 +1,10 @@
 import type { ZodTypeAny } from 'zod';
 import type { Targets } from 'zod-to-json-schema';
 import { SchemaCompatLayer, isArr, isObj, isOptional, isString, isUnion } from '../schema-compatibility';
-<<<<<<< HEAD
-import type { SchemaCompatModel, StringCheckType } from '../schema-compatibility';
-
-export class OpenAISchemaCompatLayer extends SchemaCompatLayer {
-  constructor(model: SchemaCompatModel) {
-=======
 import type { ModelInformation, StringCheckType } from '../schema-compatibility';
 
 export class OpenAISchemaCompatLayer extends SchemaCompatLayer {
   constructor(model: ModelInformation) {
->>>>>>> 3ba6772a
     super(model);
   }
 
