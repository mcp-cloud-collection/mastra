<<<<<<< HEAD
## Getting Started

First, run the development server:

```bash
npm run dev
# or
yarn dev
# or
pnpm dev
# or
bun dev
=======
# Admin Console

## Initialize CLI

1. `npx @arkw init` or `pnpx @arkw init`
2. When prompted, supply the necessary credentials:

## Configure Next.js project

### _next.config.mjs_

Update nextConfig with esmExternals: 'loose'

```
const nextConfig = {
  experimental: {
      esmExternals: 'loose',
  }
}

export default nextConfig;
```

## Setup framework-utils

### _framework-utils.ts_

```
import { createFramework } from ‘@arkw/core’
import { config } from ‘arkw.config.ts // update path accordingly

export const framework = createFramework(config)
```

## How to wire a connect button

### _GoogleConnectButton.tsx_

```
import { framework } from ‘./framework-utils’; // update path accordingly

const GoogleConnectButton = () => {
  const OAuthConnectionRoute = framework?.makeConnectURI({
    name: 'Google' // Integration name
    referenceId: ‘user-1’, // This is most likely your userID
    clientRedirectPath: "/", // Where you want to redirect to after successful connection.
  });

  return (
      <a href={OAuthConnectionRoute}>Connect with Google</a>
  )
}
```

## How to query synced data

### _Server component_

```
import { framework } from ‘./framework-utils’; // update path accordingly

const recordData = await framework.getIntegration('GOOGLE)?.query({
     referenceId: `1`,
     entityType: 'CONTACTS',
     filters: {
       'data.email': {
         contains: 'mail',
       },
     },
     sort: ['asc(createdAt)', 'desc(updatedAt)'],
});
```

## Execute an action

```
const res = await framework.executeAction({
      integrationName: 'GOOGLE',
      action: 'SEND_EMAIL',
      payload: {
        data: {
          to: emails,
          subject,
          body,
        },
        ctx: {
          referenceId: 'user-1',
        },
      },
});
>>>>>>> ae01ed23
```<|MERGE_RESOLUTION|>--- conflicted
+++ resolved
@@ -1,17 +1,3 @@
-<<<<<<< HEAD
-## Getting Started
-
-First, run the development server:
-
-```bash
-npm run dev
-# or
-yarn dev
-# or
-pnpm dev
-# or
-bun dev
-=======
 # Admin Console
 
 ## Initialize CLI
@@ -102,5 +88,4 @@
         },
       },
 });
->>>>>>> ae01ed23
 ```