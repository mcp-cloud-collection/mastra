--- conflicted
+++ resolved
@@ -32,13 +32,8 @@
   },
   "devDependencies": {
     "inngest-cli": "1.8.2",
-<<<<<<< HEAD
     "@ai-sdk/openai": "2.0.0-beta.6",
-    "@hono/node-server": "^1.14.4",
-=======
-    "@ai-sdk/openai": "^1.3.22",
     "@hono/node-server": "^1.17.1",
->>>>>>> b0f1e2f3
     "@internal/lint": "workspace:*",
     "@mastra/core": "workspace:*",
     "@mastra/libsql": "workspace:*",
