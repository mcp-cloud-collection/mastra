{
  "name": "@mastra/inngest",
  "version": "0.11.3",
  "description": "Mastra Inngest integration",
  "type": "module",
  "main": "dist/index.js",
  "types": "dist/index.d.ts",
  "exports": {
    ".": {
      "import": {
        "types": "./dist/index.d.ts",
        "default": "./dist/index.js"
      },
      "require": {
        "types": "./dist/index.d.cts",
        "default": "./dist/index.cjs"
      }
    },
    "./package.json": "./package.json"
  },
  "scripts": {
    "build": "tsup src/index.ts --format esm,cjs --experimental-dts --clean --treeshake=smallest --splitting",
    "build:watch": "pnpm build --watch",
    "test": "docker-compose up -d && vitest run --no-isolate --bail=1 --retry=1 && docker-compose down",
    "lint": "eslint ."
  },
  "dependencies": {
    "@inngest/realtime": "^0.3.1",
    "@opentelemetry/api": "^1.9.0",
    "inngest": "^3.40.0",
    "zod": "^3.25.67"
  },
  "devDependencies": {
<<<<<<< HEAD
    "@ai-sdk/openai": "2.0.0-beta.5",
=======
    "inngest-cli": "1.8.2",
    "@ai-sdk/openai": "^1.3.22",
>>>>>>> 3efe64e0
    "@hono/node-server": "^1.14.4",
    "@internal/lint": "workspace:*",
    "@mastra/core": "workspace:*",
    "@mastra/libsql": "workspace:*",
    "@mastra/deployer": "workspace:*",
    "@microsoft/api-extractor": "^7.52.8",
    "@types/node": "^20.19.0",
    "ai": "5.0.0-beta.5",
    "eslint": "^9.29.0",
    "execa": "^9.6.0",
    "get-port": "7.1.0",
    "hono": "^4.8.4",
    "tsup": "^8.5.0",
    "typescript": "^5.8.3",
    "vitest": "^3.2.4"
  },
  "peerDependencies": {
    "@mastra/core": ">=0.10.11-0 <0.11.0-0"
  }
}<|MERGE_RESOLUTION|>--- conflicted
+++ resolved
@@ -31,12 +31,8 @@
     "zod": "^3.25.67"
   },
   "devDependencies": {
-<<<<<<< HEAD
+    "inngest-cli": "1.8.2",
     "@ai-sdk/openai": "2.0.0-beta.5",
-=======
-    "inngest-cli": "1.8.2",
-    "@ai-sdk/openai": "^1.3.22",
->>>>>>> 3efe64e0
     "@hono/node-server": "^1.14.4",
     "@internal/lint": "workspace:*",
     "@mastra/core": "workspace:*",
