--- conflicted
+++ resolved
@@ -39,13 +39,8 @@
     "@mastra/deployer": "workspace:*",
     "@microsoft/api-extractor": "^7.52.8",
     "@types/node": "^20.19.0",
-<<<<<<< HEAD
     "ai": "5.0.0-alpha.15",
-    "eslint": "^9.28.0",
-=======
-    "ai": "^4.3.16",
     "eslint": "^9.29.0",
->>>>>>> 18a5d592
     "execa": "^9.6.0",
     "get-port": "7.1.0",
     "hono": "^4.7.11",
