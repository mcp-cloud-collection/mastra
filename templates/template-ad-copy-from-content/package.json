{
  "name": "template-ad-copy-from-content",
  "version": "1.0.0",
  "main": "index.js",
  "scripts": {
    "test": "echo \"Error: no test specified\" && exit 1",
    "dev": "mastra dev",
    "build": "mastra build",
    "start": "mastra start"
  },
  "keywords": [],
  "author": "",
  "license": "ISC",
  "description": "A Mastra template that generates compelling ad copy and promotional images from content provided as plain text or PDF links. Features AI-powered copywriting with image generation capabilities.",
  "type": "module",
  "engines": {
    "node": ">=20.9.0"
  },
  "dependencies": {
<<<<<<< HEAD
    "@ai-sdk/openai": "latest",
    "@aws-sdk/client-s3": "^3.709.0",
    "@browserbasehq/stagehand": "^2.4.1",
=======
    "@ai-sdk/openai": "^1.3.23",
    "@aws-sdk/client-s3": "^3.858.0",
    "@browserbasehq/stagehand": "^2.4.2",
>>>>>>> f7d910b6
    "@mastra/core": "latest",
    "@mastra/libsql": "latest",
    "@mastra/loggers": "latest",
    "@mastra/memory": "latest",
    "ai": "latest",
    "pdf2json": "^3.1.3",
    "zod": "^3.25.67"
  },
  "devDependencies": {
    "@types/node": "^20.19.2",
    "mastra": "latest",
    "typescript": "^5.8.3"
  }
}<|MERGE_RESOLUTION|>--- conflicted
+++ resolved
@@ -17,15 +17,9 @@
     "node": ">=20.9.0"
   },
   "dependencies": {
-<<<<<<< HEAD
     "@ai-sdk/openai": "latest",
-    "@aws-sdk/client-s3": "^3.709.0",
-    "@browserbasehq/stagehand": "^2.4.1",
-=======
-    "@ai-sdk/openai": "^1.3.23",
     "@aws-sdk/client-s3": "^3.858.0",
     "@browserbasehq/stagehand": "^2.4.2",
->>>>>>> f7d910b6
     "@mastra/core": "latest",
     "@mastra/libsql": "latest",
     "@mastra/loggers": "latest",
