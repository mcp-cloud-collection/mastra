import { createTestSuite } from '@internal/storage-test-utils';
import dotenv from 'dotenv';
import { Miniflare } from 'miniflare';
import { vi } from 'vitest';
import { D1Store } from '.';

dotenv.config();

// Increase timeout for all tests in this file
vi.setConfig({ testTimeout: 30000, hookTimeout: 30000 });

<<<<<<< HEAD
describe('D1Store', () => {
  let d1Database: D1Database;
  let store: D1Store;
  const tablePrefix = 'test_';

  // Setup before all tests
  beforeAll(async () => {
    console.log('Initializing D1Store with Miniflare...');

    // Create a Miniflare instance with D1
    const mf = new Miniflare({
      modules: true,
      script: 'export default {};',
      d1Databases: { TEST_DB: ':memory:' }, // Use in-memory SQLite for tests
    });

    // Get the D1 database from Miniflare
    d1Database = await mf.getD1Database('TEST_DB');

    // Initialize the D1Store with the test database
    store = new D1Store({
      binding: d1Database,
      tablePrefix,
    });

    // Initialize tables
    await store.init();
    console.log('D1Store initialized');
  });

  // Clean up after all tests
  afterAll(async () => {
    // Clean up tables
    await store.clearTable({ tableName: TABLE_WORKFLOW_SNAPSHOT });
    await store.clearTable({ tableName: TABLE_MESSAGES });
    await store.clearTable({ tableName: TABLE_THREADS });
    await store.clearTable({ tableName: TABLE_EVALS });

    await store.close();
  });

  // Reset tables before each test
  beforeEach(async () => {
    // Clear tables for a clean state
    await store.clearTable({ tableName: TABLE_WORKFLOW_SNAPSHOT });
    await store.clearTable({ tableName: TABLE_MESSAGES });
    await store.clearTable({ tableName: TABLE_THREADS });
    await store.clearTable({ tableName: TABLE_EVALS });
  });

  describe('Table Operations', () => {
    const testTableName = 'test_table';
    const testTableName2 = 'test_table2';

    beforeEach(async () => {
      // Try to clean up the test table if it exists
      try {
        await store.clearTable({ tableName: testTableName as TABLE_NAMES });
      } catch {
        // Table might not exist yet, which is fine
      }
      try {
        await store.clearTable({ tableName: testTableName2 as TABLE_NAMES });
      } catch {
        // Table might not exist yet, which is fine
      }
    });

    it('should create a new table with schema', async () => {
      await store.createTable({
        tableName: testTableName as TABLE_NAMES,
        schema: {
          id: { type: 'text', primaryKey: true },
          title: { type: 'text' },
          data: { type: 'text', nullable: true },
          resource_id: { type: 'text' },
          created_at: { type: 'timestamp' },
        },
      });

      // Verify table exists by inserting and retrieving data
      await store.insert({
        tableName: testTableName as TABLE_NAMES,
        record: {
          id: 'test1',
          data: 'test-data',
          title: 'Test Thread',
          resource_id: 'resource-1',
        },
      });

      const result = (await store.load({ tableName: testTableName as TABLE_NAMES, keys: { id: 'test1' } })) as any;
      expect(result).toBeTruthy();
      if (result) {
        expect(result.title).toBe('Test Thread');
        expect(result.resource_id).toBe('resource-1');
      }
    });

    it('should handle multiple table creation', async () => {
      await store.createTable({
        tableName: testTableName2 as TABLE_NAMES,
        schema: {
          id: { type: 'text', primaryKey: true },
          thread_id: { type: 'text', nullable: false }, // Use nullable: false instead of required
          data: { type: 'text', nullable: true },
        },
      });

      // Verify both tables work independently
      await store.insert({
        tableName: testTableName2 as TABLE_NAMES,
        record: {
          id: 'test2',
          thread_id: 'thread-1',
          data: 'test-data-2',
        },
      });

      const result = (await store.load({
        tableName: testTableName2 as TABLE_NAMES,
        keys: { id: 'test2', thread_id: 'thread-1' },
      })) as any;
      expect(result).toBeTruthy();
      if (result) {
        expect(result.thread_id).toBe('thread-1');
        expect(result.data).toBe('test-data-2');
      }
    });

    it('should clear table data', async () => {
      await store.createTable({
        tableName: testTableName as TABLE_NAMES,
        schema: {
          id: { type: 'text', primaryKey: true },
          data: { type: 'text', nullable: true },
        },
      });

      // Insert test data
      await store.insert({
        tableName: testTableName as TABLE_NAMES,
        record: { id: 'test1', data: 'test-data' },
      });

      // Clear the table
      await store.clearTable({ tableName: testTableName as TABLE_NAMES });

      // Verify data is cleared
      const result = await store.load({
        tableName: testTableName as TABLE_NAMES,
        keys: { id: 'test1' },
      });

      expect(result).toBeNull();
    });
  });

  describe('Trace Operations', () => {
    beforeEach(async () => {
      await store.clearTable({ tableName: TABLE_TRACES });
    });

    it('should retrieve traces with filtering and pagination', async () => {
      // Insert sample traces
      const trace1 = createSampleTrace('test-trace-1', 'scope1', { env: 'prod' });
      const trace2 = createSampleTrace('test-trace-2', 'scope1', { env: 'dev' });
      const trace3 = createSampleTrace('other-trace', 'scope2', { env: 'prod' });

      await store.insert({ tableName: TABLE_TRACES, record: trace1 });
      await store.insert({ tableName: TABLE_TRACES, record: trace2 });
      await store.insert({ tableName: TABLE_TRACES, record: trace3 });

      // Test name filter
      const testTraces = await store.getTraces({ name: 'test-trace', page: 0, perPage: 10 });
      expect(testTraces).toHaveLength(2);
      expect(testTraces.map(t => t.name)).toContain('test-trace-1');
      expect(testTraces.map(t => t.name)).toContain('test-trace-2');

      // Test scope filter
      const scope1Traces = await store.getTraces({ scope: 'scope1', page: 0, perPage: 10 });
      expect(scope1Traces).toHaveLength(2);
      expect(scope1Traces.every(t => t.scope === 'scope1')).toBe(true);

      // Test attributes filter
      const prodTraces = await store.getTraces({
        attributes: { env: 'prod' },
        page: 0,
        perPage: 10,
      });
      expect(prodTraces).toHaveLength(2);
      expect(prodTraces.every(t => t.attributes.env === 'prod')).toBe(true);

      // Test pagination
      const pagedTraces = await store.getTraces({ page: 0, perPage: 2 });
      expect(pagedTraces).toHaveLength(2);

      // Test combined filters
      const combinedTraces = await store.getTraces({
        scope: 'scope1',
        attributes: { env: 'prod' },
        page: 0,
        perPage: 10,
      });
      expect(combinedTraces).toHaveLength(1);
      expect(combinedTraces[0].name).toBe('test-trace-1');

      // Verify trace object structure
      const trace = combinedTraces[0];
      expect(trace).toHaveProperty('id');
      expect(trace).toHaveProperty('parentSpanId');
      expect(trace).toHaveProperty('traceId');
      expect(trace).toHaveProperty('name');
      expect(trace).toHaveProperty('scope');
      expect(trace).toHaveProperty('kind');
      expect(trace).toHaveProperty('status');
      expect(trace).toHaveProperty('events');
      expect(trace).toHaveProperty('links');
      expect(trace).toHaveProperty('attributes');
      expect(trace).toHaveProperty('startTime');
      expect(trace).toHaveProperty('endTime');
      expect(trace).toHaveProperty('other');
      expect(trace).toHaveProperty('createdAt');

      // Verify JSON fields are parsed
      expect(typeof trace.status).toBe('object');
      expect(typeof trace.events).toBe('object');
      expect(typeof trace.links).toBe('object');
      expect(typeof trace.attributes).toBe('object');
      expect(typeof trace.other).toBe('object');
    });

    it('should handle empty results', async () => {
      const traces = await store.getTraces({ page: 0, perPage: 10 });
      expect(traces).toHaveLength(0);
    });

    it('should handle invalid JSON in fields', async () => {
      const trace = createSampleTrace('test-trace', 'scope');
      trace.status = 'invalid-json{'; // Intentionally invalid JSON

      await store.insert({ tableName: TABLE_TRACES, record: trace });
      const traces = await store.getTraces({ page: 0, perPage: 10 });

      expect(traces).toHaveLength(1);
      expect(traces[0].status).toBe('invalid-json{'); // Should return raw string when JSON parsing fails
    });
  });

  describe('Thread Operations', () => {
    it('should create and retrieve a thread', async () => {
      const thread = createSampleThread();

      // Save thread
      const savedThread = await store.saveThread({ thread });
      expect(savedThread).toEqual(thread);

      // Retrieve thread
      const retrievedThread = await store.getThreadById({ threadId: thread.id });
      expect(retrievedThread?.title).toEqual(thread.title);
      expect(retrievedThread).not.toBeNull();
      expect(retrievedThread?.id).toBe(thread.id);
      expect(retrievedThread?.title).toBe(thread.title);
      expect(retrievedThread?.metadata).toEqual(thread.metadata);
    });

    it('should return null for non-existent thread', async () => {
      const result = await store.getThreadById({ threadId: 'non-existent' });
      expect(result).toBeNull();
    });

    it('should get threads by resource ID', async () => {
      const thread1 = createSampleThread();
      const thread2 = { ...createSampleThread(), resourceId: thread1.resourceId };

      await store.saveThread({ thread: thread1 });
      await store.saveThread({ thread: thread2 });

      const threads = await store.getThreadsByResourceId({ resourceId: thread1.resourceId });
      expect(threads).toHaveLength(2);
      expect(threads.map(t => t.id)).toEqual(expect.arrayContaining([thread1.id, thread2.id]));
    });

    it('should create and retrieve a thread with the same given threadId and resourceId', async () => {
      const exampleThreadId = '1346362547862769664';
      const exampleResourceId = '532374164040974346';
      const createdAt = new Date();
      const updatedAt = new Date();
      const thread = createSampleThreadWithParams(exampleThreadId, exampleResourceId, createdAt, updatedAt);

      // Save thread
      const savedThread = await store.saveThread({ thread });
      expect(savedThread).toEqual(thread);

      // Retrieve thread
      const retrievedThread = await store.getThreadById({ threadId: thread.id });
      expect(retrievedThread?.id).toEqual(exampleThreadId);
      expect(retrievedThread?.resourceId).toEqual(exampleResourceId);
      expect(retrievedThread?.title).toEqual(thread.title);
      expect(retrievedThread?.createdAt.toISOString()).toEqual(createdAt.toISOString());
      expect(retrievedThread?.updatedAt.toISOString()).toEqual(updatedAt.toISOString());
    });

    it('should update thread title and metadata', async () => {
      const thread = createSampleThread();
      await store.saveThread({ thread });

      const updatedTitle = 'Updated Title';
      const updatedMetadata = { newKey: 'newValue' };
      const updatedThread = await store.updateThread({
        id: thread.id,
        title: updatedTitle,
        metadata: updatedMetadata,
      });

      expect(updatedThread.title).toBe(updatedTitle);
      expect(updatedThread.metadata).toEqual({
        ...thread.metadata,
        ...updatedMetadata,
      });

      // Verify persistence with retry
      const retrieved = await store.getThreadById({ threadId: thread.id });
      expect(retrieved?.title).toBe(updatedTitle);
      expect(retrieved?.metadata).toEqual(expect.objectContaining(updatedMetadata));
    });

    it('should update thread updatedAt when a message is saved to it', async () => {
      const thread = createSampleThread();
      await store.saveThread({ thread });

      // Get the initial thread to capture the original updatedAt
      const initialThread = await store.getThreadById({ threadId: thread.id });
      expect(initialThread).toBeDefined();
      const originalUpdatedAt = initialThread!.updatedAt;

      // Wait a small amount to ensure different timestamp
      await new Promise(resolve => setTimeout(resolve, 100));

      // Create and save a message to the thread
      const message = createSampleMessageV2({ threadId: thread.id });
      await store.saveMessages({ messages: [message], format: 'v2' });

      // Retrieve the thread again and check that updatedAt was updated
      const updatedThread = await store.getThreadById({ threadId: thread.id });
      expect(updatedThread).toBeDefined();
      expect(updatedThread!.updatedAt.getTime()).toBeGreaterThan(originalUpdatedAt.getTime());
    });

    it('should delete thread and its messages', async () => {
      const thread = createSampleThread();
      await store.saveThread({ thread });

      // Add some messages
      const messages = [createSampleMessageV2({ threadId: thread.id }), createSampleMessageV2({ threadId: thread.id })];
      await store.saveMessages({ messages, format: 'v2' });

      await store.deleteThread({ threadId: thread.id });

      // Verify thread deletion
      const retrievedThread = await store.getThreadById({ threadId: thread.id });
      expect(retrievedThread).toBeNull();

      // Verify thread is gone
      const threads = await store.getThreadsByResourceId({ resourceId: thread.resourceId });
      expect(threads).toHaveLength(0);

      // Verify messages were also deleted
      const retrievedMessages = await store.getMessages({ threadId: thread.id, format: 'v2' });
      expect(retrievedMessages).toHaveLength(0);
    });
  });

  describe('Message Operations', () => {
    it('should handle empty message array', async () => {
      const result = await store.saveMessages({ messages: [] });
      expect(result).toEqual([]);
    });

    it('should save and retrieve messages', async () => {
      const thread = createSampleThread();
      await store.saveThread({ thread });

      const messages = [createSampleMessageV2({ threadId: thread.id }), createSampleMessageV2({ threadId: thread.id })];

      // Save messages
      const savedMessages = await store.saveMessages({ messages, format: 'v2' });
      expect(savedMessages).toEqual(
        messages.map(m =>
          expect.objectContaining({
            content: {
              content: m.content.content,
              format: 2,
              parts: [{ type: 'text', text: m.content.content }],
            },
          }),
        ),
      );

      // Retrieve messages
      const retrievedMessages = await store.getMessages({ threadId: thread.id, format: 'v2' });
      const checkMessages = messages.map(m => {
        const { resourceId, type, content, ...rest } = m;
        return {
          ...rest,
          content: {
            content: content.content,
            format: 2,
            parts: [{ type: 'text', text: content.content }],
          },
        };
      });
      expect(retrievedMessages).toEqual(expect.arrayContaining(checkMessages));
    });

    it('should handle empty message array', async () => {
      const result = await store.saveMessages({ messages: [] });
      expect(result).toEqual([]);
    });

    it('should maintain message order', async () => {
      const thread = createSampleThread();
      await store.saveThread({ thread });

      const messages = [
        createSampleMessageV2({ threadId: thread.id, content: { content: 'First' } }),
        createSampleMessageV2({ threadId: thread.id, content: { content: 'Second' } }),
        createSampleMessageV2({ threadId: thread.id, content: { content: 'Third' } }),
      ];

      await store.saveMessages({ messages, format: 'v2' });

      const retrievedMessages = await store.getMessages({ threadId: thread.id, format: 'v2' });
      expect(retrievedMessages).toHaveLength(3);

      // Verify order is maintained
      retrievedMessages.forEach((msg, idx) => {
        const match = messages[idx].content;
        expect(msg.content).toEqual(
          expect.objectContaining({
            format: 2,
            parts: match.parts,
          }),
        );
      });
    });

    it('should rollback on error during message save', async () => {
      const thread = createSampleThread();
      await store.saveThread({ thread });

      const messages = [
        createSampleMessageV2({ threadId: thread.id }),
        { ...createSampleMessageV2({ threadId: thread.id }), id: null }, // This will cause an error
      ] as any as MastraMessageV2[];

      await expect(store.saveMessages({ messages, format: 'v2' })).rejects.toThrow();

      // Verify no messages were saved
      const savedMessages = await store.getMessages({ threadId: thread.id, format: 'v2' });
      expect(savedMessages).toHaveLength(0);
    });

    it('should upsert messages: duplicate id+threadId results in update, not duplicate row', async () => {
      const thread = await createSampleThread();
      await store.saveThread({ thread });
      const baseMessage = createSampleMessageV2({
        threadId: thread.id,
        createdAt: new Date(),
        content: { content: 'Original' },
        resourceId: thread.resourceId,
      });

      // Insert the message for the first time
      await store.saveMessages({ messages: [baseMessage], format: 'v2' });

      // Insert again with the same id and threadId but different content
      const updatedMessage = {
        ...createSampleMessageV2({
          threadId: thread.id,
          createdAt: new Date(),
          content: { content: 'Updated' },
          resourceId: thread.resourceId,
        }),
        id: baseMessage.id,
      };

      await store.saveMessages({ messages: [updatedMessage], format: 'v2' });

      // Retrieve messages for the thread
      const retrievedMessages = await store.getMessages({ threadId: thread.id, format: 'v2' });

      // Only one message should exist for that id+threadId
      expect(retrievedMessages.filter(m => m.id === baseMessage.id)).toHaveLength(1);

      // The content should be the updated one
      expect(retrievedMessages.find(m => m.id === baseMessage.id)?.content.content).toBe('Updated');
    });

    it('should upsert messages: duplicate id and different threadid', async () => {
      const thread1 = await createSampleThread();
      const thread2 = await createSampleThread();
      await store.saveThread({ thread: thread1 });
      await store.saveThread({ thread: thread2 });

      const message = createSampleMessageV2({
        threadId: thread1.id,
        createdAt: new Date(),
        content: { content: 'Thread1 Content' },
        resourceId: thread1.resourceId,
      });

      // Insert message into thread1
      await store.saveMessages({ messages: [message], format: 'v2' });

      // Attempt to insert a message with the same id but different threadId
      const conflictingMessage = {
        ...createSampleMessageV2({
          threadId: thread2.id, // different thread
          content: { content: 'Thread2 Content' },
          resourceId: thread2.resourceId,
        }),
        id: message.id,
      };

      // Save should move the message to the new thread
      await store.saveMessages({ messages: [conflictingMessage], format: 'v2' });

      // Retrieve messages for both threads
      const thread1Messages = await store.getMessages({ threadId: thread1.id, format: 'v2' });
      const thread2Messages = await store.getMessages({ threadId: thread2.id, format: 'v2' });

      // Thread 1 should NOT have the message with that id
      expect(thread1Messages.find(m => m.id === message.id)).toBeUndefined();

      // Thread 2 should have the message with that id
      expect(thread2Messages.find(m => m.id === message.id)?.content.content).toBe('Thread2 Content');
    });

    // it('should retrieve messages w/ next/prev messages by message id + resource id', async () => {
    //   const messages: MastraMessageV2[] = [
    //     createSampleMessage({ threadId: 'thread-one', content: 'First', resourceId: 'cross-thread-resource' }),
    //     createSampleMessage({ threadId: 'thread-one', content: 'Second', resourceId: 'cross-thread-resource' }),
    //     createSampleMessage({ threadId: 'thread-one', content: 'Third', resourceId: 'cross-thread-resource' }),

    //     createSampleMessage({ threadId: 'thread-two', content: 'Fourth', resourceId: 'cross-thread-resource' }),
    //     createSampleMessage({ threadId: 'thread-two', content: 'Fifth', resourceId: 'cross-thread-resource' }),
    //     createSampleMessage({ threadId: 'thread-two', content: 'Sixth', resourceId: 'cross-thread-resource' }),

    //     createSampleMessage({ threadId: 'thread-three', content: 'Seventh', resourceId: 'other-resource' }),
    //     createSampleMessage({ threadId: 'thread-three', content: 'Eighth', resourceId: 'other-resource' }),
    //   ];

    //   await store.saveMessages({ messages: messages, format: 'v2' });

    //   const retrievedMessages = await store.getMessages({ threadId: 'thread-one', format: 'v2' });
    //   expect(retrievedMessages).toHaveLength(3);
    //   expect(retrievedMessages.map((m: any) => m.content.parts[0].text)).toEqual(['First', 'Second', 'Third']);

    //   const retrievedMessages2 = await store.getMessages({ threadId: 'thread-two', format: 'v2' });
    //   expect(retrievedMessages2).toHaveLength(3);
    //   expect(retrievedMessages2.map((m: any) => m.content.parts[0].text)).toEqual(['Fourth', 'Fifth', 'Sixth']);

    //   const retrievedMessages3 = await store.getMessages({ threadId: 'thread-three', format: 'v2' });
    //   expect(retrievedMessages3).toHaveLength(2);
    //   expect(retrievedMessages3.map((m: any) => m.content.parts[0].text)).toEqual(['Seventh', 'Eighth']);

    //   const crossThreadMessages = await store.getMessages({
    //     threadId: 'thread-doesnt-exist',
    //     resourceId: 'cross-thread-resource',
    //     format: 'v2',
    //     selectBy: {
    //       last: 0,
    //       include: [
    //         {
    //           id: messages[1].id,
    //           withNextMessages: 2,
    //           withPreviousMessages: 2,
    //         },
    //         {
    //           id: messages[4].id,
    //           withPreviousMessages: 2,
    //           withNextMessages: 2,
    //         },
    //       ],
    //     },
    //   });

    //   expect(crossThreadMessages).toHaveLength(6);
    //   expect(crossThreadMessages.filter(m => m.threadId === `thread-one`)).toHaveLength(3);
    //   expect(crossThreadMessages.filter(m => m.threadId === `thread-two`)).toHaveLength(3);

    //   const crossThreadMessages2 = await store.getMessages({
    //     threadId: 'thread-one',
    //     resourceId: 'cross-thread-resource',
    //     format: 'v2',
    //     selectBy: {
    //       last: 0,
    //       include: [
    //         {
    //           id: messages[4].id,
    //           withPreviousMessages: 1,
    //           withNextMessages: 30,
    //         },
    //       ],
    //     },
    //   });

    //   expect(crossThreadMessages2).toHaveLength(3);
    //   expect(crossThreadMessages2.filter(m => m.threadId === `thread-one`)).toHaveLength(0);
    //   expect(crossThreadMessages2.filter(m => m.threadId === `thread-two`)).toHaveLength(3);

    //   const crossThreadMessages3 = await store.getMessages({
    //     threadId: 'thread-two',
    //     resourceId: 'cross-thread-resource',
    //     format: 'v2',
    //     selectBy: {
    //       last: 0,
    //       include: [
    //         {
    //           id: messages[1].id,
    //           withNextMessages: 1,
    //           withPreviousMessages: 1,
    //         },
    //       ],
    //     },
    //   });

    //   expect(crossThreadMessages3).toHaveLength(3);
    //   expect(crossThreadMessages3.filter(m => m.threadId === `thread-one`)).toHaveLength(3);
    //   expect(crossThreadMessages3.filter(m => m.threadId === `thread-two`)).toHaveLength(0);
    // });
  });

  describe('Workflow Operations', () => {
    beforeAll(async () => {
      // Create workflow_snapshot table
      await store.createTable({
        tableName: TABLE_WORKFLOW_SNAPSHOT,
        schema: {
          workflow_name: { type: 'text', nullable: false },
          run_id: { type: 'text', nullable: false },
          snapshot: { type: 'text', nullable: false },
          created_at: { type: 'timestamp', nullable: false },
          updated_at: { type: 'timestamp', nullable: false },
        },
      });
    });
    it('should save and retrieve workflow snapshots', async () => {
      const { snapshot, runId } = createSampleWorkflowSnapshot('success');

      await store.persistWorkflowSnapshot({
        workflowName: 'test-workflow',
        runId,
        snapshot,
      });
      await new Promise(resolve => setTimeout(resolve, 5000));

      const retrieved = await store.loadWorkflowSnapshot({
        workflowName: 'test-workflow',
        runId,
      });
      expect(retrieved).toEqual(snapshot);
    });

    it('should handle non-existent workflow snapshots', async () => {
      const result = await store.loadWorkflowSnapshot({
        workflowName: 'test-workflow',
        runId: 'non-existent',
      });
      expect(result).toBeNull();
    });

    it('should update workflow snapshot status', async () => {
      const { snapshot, runId } = createSampleWorkflowSnapshot('success');

      await store.persistWorkflowSnapshot({
        workflowName: 'test-workflow',
        runId,
        snapshot,
      });

      const updatedSnapshot = {
        ...snapshot,
        value: { [runId]: 'completed' },
        timestamp: Date.now(),
      };

      await store.persistWorkflowSnapshot({
        workflowName: 'test-workflow',
        runId,
        snapshot: updatedSnapshot,
      });

      const retrieved = await store.loadWorkflowSnapshot({
        workflowName: 'test-workflow',
        runId,
      });
      expect(retrieved?.value[runId]).toBe('completed');
      expect(retrieved?.timestamp).toBeGreaterThan(snapshot.timestamp);
    });
  });

  describe('Date Handling', () => {
    it('should handle Date objects in thread operations', async () => {
      const now = new Date();
      const thread = {
        id: 'thread-date-1',
        resourceId: 'resource-1',
        title: 'Test Thread',
        createdAt: now,
        updatedAt: now,
        metadata: {},
      };

      await store.saveThread({ thread });
      const retrievedThread = await store.getThreadById({ threadId: thread.id });
      expect(retrievedThread?.createdAt).toBeInstanceOf(Date);
      expect(retrievedThread?.updatedAt).toBeInstanceOf(Date);
      expect(retrievedThread?.createdAt.toISOString()).toBe(now.toISOString());
      expect(retrievedThread?.updatedAt.toISOString()).toBe(now.toISOString());
    });

    it('should handle ISO string dates in thread operations', async () => {
      const now = new Date();
      const thread = {
        id: 'thread-date-2',
        resourceId: 'resource-1',
        title: 'Test Thread',
        createdAt: now.toISOString(),
        updatedAt: now.toISOString(),
        metadata: {},
      };

      await store.saveThread({ thread: thread as any });
      const retrievedThread = await store.getThreadById({ threadId: thread.id });
      expect(retrievedThread?.createdAt).toBeInstanceOf(Date);
      expect(retrievedThread?.updatedAt).toBeInstanceOf(Date);
      expect(retrievedThread?.createdAt.toISOString()).toBe(now.toISOString());
      expect(retrievedThread?.updatedAt.toISOString()).toBe(now.toISOString());
    });
  });

  describe('Message Ordering', () => {
    it('should handle duplicate timestamps gracefully', async () => {
      const thread = createSampleThread();
      await store.saveThread({ thread });

      // Create messages with identical timestamps
      const timestamp = new Date();
      const messages = Array.from({ length: 3 }, () =>
        createSampleMessageV2({ threadId: thread.id, createdAt: timestamp }),
      );

      await store.saveMessages({ messages, format: 'v2' });

      // Verify order is maintained based on insertion order
      const order = await store.getMessages({ threadId: thread.id, format: 'v2' });
      const orderIds = order.map(m => m.id);
      const messageIds = messages.map(m => m.id);

      // Order should match insertion order
      expect(orderIds).toEqual(messageIds);
    });

    it('should preserve write order when messages are saved concurrently', async () => {
      const thread = createSampleThread();
      await store.saveThread({ thread });

      // Create messages with different timestamps
      const now = Date.now();
      const messages = Array.from({ length: 3 }, (_, i) =>
        createSampleMessageV2({ threadId: thread.id, createdAt: new Date(now - (2 - i) * 1000) }),
      );

      // Save messages in reverse order to verify write order is preserved
      const reversedMessages = [...messages].reverse(); // newest -> oldest
      await Promise.all(reversedMessages.map(msg => store.saveMessages({ messages: [msg], format: 'v2' })));

      // Verify messages are saved and maintain write order (not timestamp order)
      const order = await store.getMessages({ threadId: thread.id, format: 'v2' });
      const orderIds = order.map(m => m.id);
      const messageIds = messages.map(m => m.id);

      // Order should match insertion order
      expect(orderIds).toEqual(messageIds);
    });

    it('should maintain message order using sorted sets', async () => {
      const thread = createSampleThread();
      await store.saveThread({ thread });

      // Create messages with explicit timestamps to test chronological ordering
      const baseTime = new Date('2025-03-14T23:30:20.930Z').getTime();
      const messages = [
        createSampleMessageV2({ threadId: thread.id, content: { content: 'First' }, createdAt: new Date(baseTime) }),
        createSampleMessageV2({
          threadId: thread.id,
          content: { content: 'Second' },
          createdAt: new Date(baseTime + 1000),
        }),
        createSampleMessageV2({
          threadId: thread.id,
          content: { content: 'Third' },
          createdAt: new Date(baseTime + 2000),
        }),
      ];

      await store.saveMessages({ messages, format: 'v2' });

      await new Promise(resolve => setTimeout(resolve, 5000));

      // Get messages and verify order
      const order = await store.getMessages({ threadId: thread.id, format: 'v2' });
      expect(order.length).toBe(3);
    });
  });

  describe('Workflow Snapshots', () => {
    beforeEach(async () => {
      // Clear workflow snapshots before each test
      await store.clearTable({ tableName: TABLE_WORKFLOW_SNAPSHOT });
    });

    it('should persist and load workflow snapshots', async () => {
      const { snapshot, runId } = createSampleWorkflowSnapshot('running');

      await store.persistWorkflowSnapshot({
        workflowName: 'test-workflow',
        runId,
        snapshot,
      });
      await new Promise(resolve => setTimeout(resolve, 5000));

      const retrieved = await store.loadWorkflowSnapshot({
        workflowName: 'test-workflow',
        runId,
      });

      expect(retrieved).toEqual(snapshot);
    });

    it('should handle non-existent workflow snapshots', async () => {
      const retrieved = await store.loadWorkflowSnapshot({
        workflowName: 'non-existent',
        runId: 'non-existent',
      });

      expect(retrieved).toBeNull();
    });

    it('should update existing workflow snapshot', async () => {
      const { snapshot, runId } = createSampleWorkflowSnapshot('running');

      await store.persistWorkflowSnapshot({
        workflowName: 'test-workflow',
        runId,
        snapshot,
      });

      const updatedSnapshot = {
        ...snapshot,
        value: { [runId]: 'completed' },
        timestamp: Date.now(),
      };

      await store.persistWorkflowSnapshot({
        workflowName: 'test-workflow',
        runId,
        snapshot: updatedSnapshot,
      });

      const loadedSnapshot = await store.loadWorkflowSnapshot({
        workflowName: 'test-workflow',
        runId,
      });

      expect(loadedSnapshot).toEqual(updatedSnapshot);
    });

    it('should handle complex workflow state', async () => {
      const runId = `run-${randomUUID()}`;
      const workflowName = 'complex-workflow';

      const complexSnapshot = {
        runId,
        value: { currentState: 'running' },
        timestamp: Date.now(),
        context: {
          'step-1': {
            status: 'success',
            output: {
              nestedData: {
                array: [1, 2, 3],
                object: { key: 'value' },
                date: new Date().toISOString(),
              },
            },
          },
          'step-2': {
            status: 'suspended',
            dependencies: ['step-3', 'step-4'],
          },
          input: {
            type: 'scheduled',
            metadata: {
              schedule: '0 0 * * *',
              timezone: 'UTC',
            },
          },
        },
        activePaths: [],
        suspendedPaths: {},
        status: 'success',
        serializedStepGraph: [],
      } as unknown as WorkflowRunState;

      await store.persistWorkflowSnapshot({
        workflowName,
        runId,
        snapshot: complexSnapshot,
      });

      const loadedSnapshot = await store.loadWorkflowSnapshot({
        workflowName,
        runId,
      });

      expect(loadedSnapshot).toEqual(complexSnapshot);
    });
  });

  describe('getWorkflowRuns', () => {
    beforeEach(async () => {
      await store.clearTable({ tableName: TABLE_WORKFLOW_SNAPSHOT });
    });
    it('returns empty array when no workflows exist', async () => {
      const { runs, total } = await store.getWorkflowRuns();
      expect(runs).toEqual([]);
      expect(total).toBe(0);
    });

    it('returns all workflows by default', async () => {
      const workflowName1 = 'default_test_1';
      const workflowName2 = 'default_test_2';

      const { snapshot: workflow1, runId: runId1, stepId: stepId1 } = createSampleWorkflowSnapshot('success');
      const { snapshot: workflow2, runId: runId2, stepId: stepId2 } = createSampleWorkflowSnapshot('failed');

      await store.persistWorkflowSnapshot({ workflowName: workflowName1, runId: runId1, snapshot: workflow1 });
      await new Promise(resolve => setTimeout(resolve, 10)); // Small delay to ensure different timestamps
      await store.persistWorkflowSnapshot({ workflowName: workflowName2, runId: runId2, snapshot: workflow2 });

      const { runs, total } = await store.getWorkflowRuns();
      expect(runs).toHaveLength(2);
      expect(total).toBe(2);
      expect(runs[0]!.workflowName).toBe(workflowName2); // Most recent first
      expect(runs[1]!.workflowName).toBe(workflowName1);
      const firstSnapshot = runs[0]!.snapshot;
      const secondSnapshot = runs[1]!.snapshot;
      checkWorkflowSnapshot(firstSnapshot, stepId2, 'failed');
      checkWorkflowSnapshot(secondSnapshot, stepId1, 'success');
    });

    it('filters by workflow name', async () => {
      const workflowName1 = 'filter_test_1';
      const workflowName2 = 'filter_test_2';

      const { snapshot: workflow1, runId: runId1, stepId: stepId1 } = createSampleWorkflowSnapshot('success');
      const { snapshot: workflow2, runId: runId2 } = createSampleWorkflowSnapshot('failed');

      await store.persistWorkflowSnapshot({ workflowName: workflowName1, runId: runId1, snapshot: workflow1 });
      await new Promise(resolve => setTimeout(resolve, 10)); // Small delay to ensure different timestamps
      await store.persistWorkflowSnapshot({ workflowName: workflowName2, runId: runId2, snapshot: workflow2 });

      const { runs, total } = await store.getWorkflowRuns({ workflowName: workflowName1 });
      expect(runs).toHaveLength(1);
      expect(total).toBe(1);
      expect(runs[0]!.workflowName).toBe(workflowName1);
      const snapshot = runs[0]!.snapshot;
      checkWorkflowSnapshot(snapshot, stepId1, 'success');
    });

    it('filters by date range', async () => {
      const now = new Date();
      const yesterday = new Date(now.getTime() - 24 * 60 * 60 * 1000);
      const twoDaysAgo = new Date(now.getTime() - 2 * 24 * 60 * 60 * 1000);
      const workflowName1 = 'date_test_1';
      const workflowName2 = 'date_test_2';
      const workflowName3 = 'date_test_3';

      const { snapshot: workflow1, runId: runId1 } = createSampleWorkflowSnapshot('success');
      const { snapshot: workflow2, runId: runId2, stepId: stepId2 } = createSampleWorkflowSnapshot('failed');
      const { snapshot: workflow3, runId: runId3, stepId: stepId3 } = createSampleWorkflowSnapshot('suspended');

      await store.insert({
        tableName: TABLE_WORKFLOW_SNAPSHOT,
        record: {
          workflow_name: workflowName1,
          run_id: runId1,
          snapshot: workflow1,
          createdAt: twoDaysAgo,
          updatedAt: twoDaysAgo,
        },
      });
      await store.insert({
        tableName: TABLE_WORKFLOW_SNAPSHOT,
        record: {
          workflow_name: workflowName2,
          run_id: runId2,
          snapshot: workflow2,
          createdAt: yesterday,
          updatedAt: yesterday,
        },
      });
      await store.insert({
        tableName: TABLE_WORKFLOW_SNAPSHOT,
        record: {
          workflow_name: workflowName3,
          run_id: runId3,
          snapshot: workflow3,
          createdAt: now,
          updatedAt: now,
        },
      });

      const { runs } = await store.getWorkflowRuns({
        fromDate: yesterday,
        toDate: now,
      });

      expect(runs).toHaveLength(2);
      expect(runs[0]!.workflowName).toBe(workflowName3);
      expect(runs[1]!.workflowName).toBe(workflowName2);
      const firstSnapshot = runs[0]!.snapshot;
      const secondSnapshot = runs[1]!.snapshot;
      checkWorkflowSnapshot(firstSnapshot, stepId3, 'suspended');
      checkWorkflowSnapshot(secondSnapshot, stepId2, 'failed');
    });

    it('handles pagination', async () => {
      const workflowName1 = 'page_test_1';
      const workflowName2 = 'page_test_2';
      const workflowName3 = 'page_test_3';

      const { snapshot: workflow1, runId: runId1, stepId: stepId1 } = createSampleWorkflowSnapshot('success');
      const { snapshot: workflow2, runId: runId2, stepId: stepId2 } = createSampleWorkflowSnapshot('failed');
      const { snapshot: workflow3, runId: runId3, stepId: stepId3 } = createSampleWorkflowSnapshot('suspended');

      await store.persistWorkflowSnapshot({ workflowName: workflowName1, runId: runId1, snapshot: workflow1 });
      await new Promise(resolve => setTimeout(resolve, 10)); // Small delay to ensure different timestamps
      await store.persistWorkflowSnapshot({ workflowName: workflowName2, runId: runId2, snapshot: workflow2 });
      await new Promise(resolve => setTimeout(resolve, 10)); // Small delay to ensure different timestamps
      await store.persistWorkflowSnapshot({ workflowName: workflowName3, runId: runId3, snapshot: workflow3 });

      // Get first page
      const page1 = await store.getWorkflowRuns({ limit: 2, offset: 0 });
      expect(page1.runs).toHaveLength(2);
      expect(page1.total).toBe(3); // Total count of all records
      expect(page1.runs[0]!.workflowName).toBe(workflowName3);
      expect(page1.runs[1]!.workflowName).toBe(workflowName2);
      const firstSnapshot = page1.runs[0]!.snapshot;
      const secondSnapshot = page1.runs[1]!.snapshot;
      checkWorkflowSnapshot(firstSnapshot, stepId3, 'suspended');
      checkWorkflowSnapshot(secondSnapshot, stepId2, 'failed');

      // Get second page
      const page2 = await store.getWorkflowRuns({ limit: 2, offset: 2 });
      expect(page2.runs).toHaveLength(1);
      expect(page2.total).toBe(3);
      expect(page2.runs[0]!.workflowName).toBe(workflowName1);
      const snapshot = page2.runs[0]!.snapshot;
      checkWorkflowSnapshot(snapshot, stepId1, 'success');
    });
  });

  describe('getWorkflowRunById', () => {
    const workflowName = 'workflow-id-test';
    let runId: string;
    let stepId: string;

    beforeEach(async () => {
      // Insert a workflow run for positive test
      const sample = createSampleWorkflowSnapshot('success');
      runId = sample.runId;
      stepId = sample.stepId;
      await store.insert({
        tableName: TABLE_WORKFLOW_SNAPSHOT,
        record: {
          workflow_name: workflowName,
          run_id: runId,
          resourceId: 'resource-abc',
          snapshot: sample.snapshot,
          createdAt: new Date(),
          updatedAt: new Date(),
        },
      });
    });

    it('should retrieve a workflow run by ID', async () => {
      const found = await store.getWorkflowRunById({
        runId,
        workflowName,
      });
      expect(found).not.toBeNull();
      expect(found?.runId).toBe(runId);
      checkWorkflowSnapshot(found?.snapshot!, stepId, 'success');
    });

    it('should return null for non-existent workflow run ID', async () => {
      const notFound = await store.getWorkflowRunById({
        runId: 'non-existent-id',
        workflowName,
      });
      expect(notFound).toBeNull();
    });
  });
  describe('getWorkflowRuns with resourceId', () => {
    const workflowName = 'workflow-id-test';
    let resourceId: string;
    let runIds: string[] = [];

    beforeEach(async () => {
      // Insert multiple workflow runs for the same resourceId
      resourceId = 'resource-shared';
      for (const status of ['success', 'failed']) {
        const sample = createSampleWorkflowSnapshot(status);
        runIds.push(sample.runId);
        await store.insert({
          tableName: TABLE_WORKFLOW_SNAPSHOT,
          record: {
            workflow_name: workflowName,
            run_id: sample.runId,
            resourceId,
            snapshot: sample.snapshot,
            createdAt: new Date(),
            updatedAt: new Date(),
          },
        });
      }
      // Insert a run with a different resourceId
      const other = createSampleWorkflowSnapshot('waiting');
      await store.insert({
        tableName: TABLE_WORKFLOW_SNAPSHOT,
        record: {
          workflow_name: workflowName,
          run_id: other.runId,
          resourceId: 'resource-other',
          snapshot: other.snapshot,
          createdAt: new Date(),
          updatedAt: new Date(),
        },
      });
    });

    it('should retrieve all workflow runs by resourceId', async () => {
      const { runs } = await store.getWorkflowRuns({
        resourceId,
        workflowName,
      });
      expect(Array.isArray(runs)).toBe(true);
      expect(runs.length).toBeGreaterThanOrEqual(2);
      for (const run of runs) {
        expect(run.resourceId).toBe(resourceId);
      }
    });

    it('should return an empty array if no workflow runs match resourceId', async () => {
      const { runs } = await store.getWorkflowRuns({
        resourceId: 'non-existent-resource',
        workflowName,
      });
      expect(Array.isArray(runs)).toBe(true);
      expect(runs.length).toBe(0);
    });
  });

  describe('hasColumn', () => {
    const tempTable = 'temp_test_table';

    beforeEach(async () => {
      // Always try to drop the table before each test, ignore errors if it doesn't exist
      try {
        await store['executeQuery']({ sql: `DROP TABLE IF EXISTS ${tempTable}` });
      } catch {
        /* ignore */
      }
    });

    it('returns true if the column exists', async () => {
      await store['executeQuery']({ sql: `CREATE TABLE ${tempTable} (id SERIAL PRIMARY KEY, resourceId TEXT)` });
      expect(await store['hasColumn'](tempTable, 'resourceId')).toBe(true);
    });

    it('returns false if the column does not exist', async () => {
      await store['executeQuery']({ sql: `CREATE TABLE ${tempTable} (id SERIAL PRIMARY KEY)` });
      expect(await store['hasColumn'](tempTable, 'resourceId')).toBe(false);
    });

    afterEach(async () => {
      // Always try to drop the table after each test, ignore errors if it doesn't exist
      try {
        await store['executeQuery']({ sql: `DROP TABLE IF EXISTS ${tempTable}` });
      } catch {
        /* ignore */
      }
    });
  });

  describe('Data Validation', () => {
    it('should handle missing optional fields', async () => {
      const thread = {
        ...createSampleThread(),
        metadata: undefined, // Optional field
      };
      await store.saveThread({ thread });

      // Should be able to retrieve thread
      const threads = await store.getThreadsByResourceId({ resourceId: thread.resourceId });
      expect(threads).toHaveLength(1);
      expect(threads[0].id).toBe(thread.id);
      expect(threads[0].metadata).toStrictEqual({});
    });

    it('should sanitize and handle special characters', async () => {
      const thread = createSampleThread();
      const message = createSampleMessageV2({
        threadId: thread.id,
        content: { content: '特殊字符 !@#$%^&*()' },
        createdAt: new Date(),
      });

      await store.saveThread({ thread });
      await store.saveMessages({ messages: [message], format: 'v2' });

      // Should retrieve correctly
      const messages = await store.getMessages({ threadId: thread.id, format: 'v2' });
      expect(messages).toHaveLength(1);
      expect(messages[0].content).toEqual(
        expect.objectContaining({
          format: message.content.format,
          parts: message.content.parts,
        }),
      );
    });
  });

  describe('Concurrent Operations', () => {
    it('should handle concurrent message updates concurrently', async () => {
      const thread = createSampleThread();
      await store.saveThread({ thread });

      // Create messages with sequential timestamps (but write order will be preserved)
      const now = Date.now();
      const messages = Array.from({ length: 5 }, (_, i) =>
        createSampleMessageV2({ threadId: thread.id, createdAt: new Date(now + i * 1000) }),
      );

      // Save messages in parallel - write order should be preserved
      await Promise.all(messages.map(msg => store.saveMessages({ messages: [msg], format: 'v2' })));

      // Order should reflect write order, not timestamp order
      const order = await store.getMessages({ threadId: thread.id, format: 'v2' });

      // Verify messages exist in write order
      const orderIds = order.map(m => m.id);
      const messageIds = messages.map(m => m.id);
      expect(orderIds).toEqual(messageIds);

      // Verify all messages were saved
      expect(order.length).toBe(messages.length);
      expect(new Set(orderIds)).toEqual(new Set(messageIds));
    });
  });

  describe('Resource Management', () => {
    it('should clean up orphaned messages when thread is deleted', async () => {
      const thread = createSampleThread();
      const messages = Array.from({ length: 3 }, () => createSampleMessageV2({ threadId: thread.id }));

      await store.saveThread({ thread });
      await store.saveMessages({ messages, format: 'v2' });

      // Verify messages exist
      const initialOrder = await store.getMessages({ threadId: thread.id, format: 'v2' });
      expect(initialOrder).toHaveLength(messages.length);

      // Delete thread
      await store.deleteThread({ threadId: thread.id });

      await new Promise(resolve => setTimeout(resolve, 5000));

      // Verify messages are cleaned up
      const finalOrder = await store.getMessages({ threadId: thread.id, format: 'v2' });
      expect(finalOrder).toHaveLength(0);

      // Verify thread is gone
      const threads = await store.getThreadsByResourceId({ resourceId: thread.resourceId });
      expect(threads).toHaveLength(0);
    });
  });

  describe('Large Data Handling', () => {
    it('should handle large metadata objects', async () => {
      const thread = createSampleThread();
      const largeMetadata = {
        ...thread.metadata,
        largeArray: Array.from({ length: 1000 }, (_, i) => ({
          index: i,
          data: 'test'.repeat(100),
        })),
      };

      const threadWithLargeMetadata = {
        ...thread,
        metadata: largeMetadata,
      };

      await store.saveThread({ thread: threadWithLargeMetadata });
      const retrieved = await store.getThreadById({ threadId: thread.id });

      expect(retrieved?.metadata).toEqual(largeMetadata);
    });

    it('should handle concurrent thread operations', async () => {
      const threads = Array.from({ length: 10 }, () => createSampleThread());

      // Save all threads concurrently
      await Promise.all(threads.map(thread => store.saveThread({ thread })));

      // Retrieve all threads concurrently
      const retrievedThreads = await Promise.all(threads.map(thread => store.getThreadById({ threadId: thread.id })));

      expect(retrievedThreads.length).toBe(threads.length);
      retrievedThreads.forEach((retrieved, i) => {
        expect(retrieved?.id).toBe(threads[i].id);
      });
    });
  });

  describe('Error Handling', () => {
    it('should handle invalid message data', async () => {
      const thread = createSampleThread();
      await store.saveThread({ thread });

      // Try to save invalid message
      const invalidMessage = {
        ...createSampleMessageV2({ threadId: thread.id }),
        content: undefined,
      };

      await expect(
        store.saveMessages({
          messages: [invalidMessage as any],
        }),
      ).rejects.toThrow();
    });

    it('should handle missing thread gracefully', async () => {
      const message = createSampleMessageV2({ threadId: 'non-existent-thread' });
      await expect(
        store.saveMessages({
          messages: [message],
          format: 'v2',
        }),
      ).rejects.toThrow();
    });

    it('should handle malformed data gracefully', async () => {
      const thread = createSampleThread();
      await store.saveThread({ thread });

      // Test with various malformed data
      const malformedMessage = createSampleMessageV2({
        threadId: thread.id,
        content: { content: ''.padStart(1024 * 1024, 'x') },
      });

      await store.saveMessages({ messages: [malformedMessage], format: 'v2' });

      // Should still be able to retrieve and handle the message
      const messages = await store.getMessages({ threadId: thread.id, format: 'v2' });
      expect(messages).toHaveLength(1);
      expect(messages[0].id).toBe(malformedMessage.id);
    });

    it('should handle large metadata objects', async () => {
      const thread = createSampleThread();
      const largeMetadata = {
        ...thread.metadata,
        largeArray: Array.from({ length: 1000 }, (_, i) => ({ index: i, data: 'test'.repeat(100) })),
      };

      const threadWithLargeMetadata = {
        ...thread,
        metadata: largeMetadata,
      };

      await store.saveThread({ thread: threadWithLargeMetadata });
      const retrieved = await store.getThreadById({ threadId: thread.id });

      expect(retrieved?.metadata).toEqual(largeMetadata);
    });

    it('should handle special characters in thread titles', async () => {
      const thread = {
        ...createSampleThread(),
        title: 'Special \'quotes\' and "double quotes" and emoji 🎉',
      };

      await store.saveThread({ thread });
      const retrieved = await store.getThreadById({ threadId: thread.id });

      expect(retrieved?.title).toBe(thread.title);
    });
  });

  describe('alterTable', () => {
    const TEST_TABLE = 'test_alter_table';
    const BASE_SCHEMA = {
      id: { type: 'integer', primaryKey: true, nullable: false },
      name: { type: 'text', nullable: true },
    } as Record<string, StorageColumn>;

    beforeEach(async () => {
      await store.createTable({ tableName: TEST_TABLE as TABLE_NAMES, schema: BASE_SCHEMA });
    });

    afterEach(async () => {
      await store.clearTable({ tableName: TEST_TABLE as TABLE_NAMES });
    });

    it('adds a new column to an existing table', async () => {
      await store.alterTable({
        tableName: TEST_TABLE as TABLE_NAMES,
        schema: { ...BASE_SCHEMA, age: { type: 'integer', nullable: true } },
        ifNotExists: ['age'],
      });

      await store.insert({
        tableName: TEST_TABLE as TABLE_NAMES,
        record: { id: 1, name: 'Alice', age: 42 },
      });

      const row = await store.load<{ id: string; name: string; age?: number }>({
        tableName: TEST_TABLE as TABLE_NAMES,
        keys: { id: '1' },
      });
      expect(row?.age).toBe(42);
    });

    it('is idempotent when adding an existing column', async () => {
      await store.alterTable({
        tableName: TEST_TABLE as TABLE_NAMES,
        schema: { ...BASE_SCHEMA, foo: { type: 'text', nullable: true } },
        ifNotExists: ['foo'],
      });
      // Add the column again (should not throw)
      await expect(
        store.alterTable({
          tableName: TEST_TABLE as TABLE_NAMES,
          schema: { ...BASE_SCHEMA, foo: { type: 'text', nullable: true } },
          ifNotExists: ['foo'],
        }),
      ).resolves.not.toThrow();
    });

    it('should add a default value to a column when using not null', async () => {
      await store.insert({
        tableName: TEST_TABLE as TABLE_NAMES,
        record: { id: 1, name: 'Bob' },
      });

      await expect(
        store.alterTable({
          tableName: TEST_TABLE as TABLE_NAMES,
          schema: { ...BASE_SCHEMA, text_column: { type: 'text', nullable: false } },
          ifNotExists: ['text_column'],
        }),
      ).resolves.not.toThrow();

      await expect(
        store.alterTable({
          tableName: TEST_TABLE as TABLE_NAMES,
          schema: { ...BASE_SCHEMA, timestamp_column: { type: 'timestamp', nullable: false } },
          ifNotExists: ['timestamp_column'],
        }),
      ).resolves.not.toThrow();

      await expect(
        store.alterTable({
          tableName: TEST_TABLE as TABLE_NAMES,
          schema: { ...BASE_SCHEMA, bigint_column: { type: 'bigint', nullable: false } },
          ifNotExists: ['bigint_column'],
        }),
      ).resolves.not.toThrow();

      await expect(
        store.alterTable({
          tableName: TEST_TABLE as TABLE_NAMES,
          schema: { ...BASE_SCHEMA, jsonb_column: { type: 'jsonb', nullable: false } },
          ifNotExists: ['jsonb_column'],
        }),
      ).resolves.not.toThrow();
    });
  });
=======
// Create a Miniflare instance with D1
const mf = new Miniflare({
  modules: true,
  script: 'export default {};',
  d1Databases: { TEST_DB: ':memory:' }, // Use in-memory SQLite for tests
>>>>>>> 6bd354cb
});

// Get the D1 database from Miniflare
const d1Database = await mf.getD1Database('TEST_DB');

createTestSuite(
  new D1Store({
    binding: d1Database,
    tablePrefix: 'test_',
  }),
);

// describe('D1Store', () => {
//   let d1Database: D1Database;
//   let store: D1Store;
//   const tablePrefix = 'test_';

//   // Setup before all tests
//   beforeAll(async () => {
//     console.log('Initializing D1Store with Miniflare...');

//     // Create a Miniflare instance with D1
//     const mf = new Miniflare({
//       modules: true,
//       script: 'export default {};',
//       d1Databases: { TEST_DB: ':memory:' }, // Use in-memory SQLite for tests
//     });

//     // Get the D1 database from Miniflare
//     d1Database = await mf.getD1Database('TEST_DB');

//     // Initialize the D1Store with the test database
//     store = new D1Store({
//       binding: d1Database,
//       tablePrefix,
//     });

//     // Initialize tables
//     await store.init();
//     console.log('D1Store initialized');
//   });

//   // Clean up after all tests
//   afterAll(async () => {
//     // Clean up tables
//     await store.clearTable({ tableName: TABLE_WORKFLOW_SNAPSHOT });
//     await store.clearTable({ tableName: TABLE_MESSAGES });
//     await store.clearTable({ tableName: TABLE_THREADS });
//     await store.clearTable({ tableName: TABLE_EVALS });

//     await store.close();
//   });

//   // Reset tables before each test
//   beforeEach(async () => {
//     // Clear tables for a clean state
//     await store.clearTable({ tableName: TABLE_WORKFLOW_SNAPSHOT });
//     await store.clearTable({ tableName: TABLE_MESSAGES });
//     await store.clearTable({ tableName: TABLE_THREADS });
//     await store.clearTable({ tableName: TABLE_EVALS });
//   });

//   describe('Table Operations', () => {
//     const testTableName = 'test_table';
//     const testTableName2 = 'test_table2';

//     beforeEach(async () => {
//       // Try to clean up the test table if it exists
//       try {
//         await store.clearTable({ tableName: testTableName as TABLE_NAMES });
//       } catch {
//         // Table might not exist yet, which is fine
//       }
//       try {
//         await store.clearTable({ tableName: testTableName2 as TABLE_NAMES });
//       } catch {
//         // Table might not exist yet, which is fine
//       }
//     });

//     it('should create a new table with schema', async () => {
//       await store.createTable({
//         tableName: testTableName as TABLE_NAMES,
//         schema: {
//           id: { type: 'text', primaryKey: true },
//           title: { type: 'text' },
//           data: { type: 'text', nullable: true },
//           resource_id: { type: 'text' },
//           created_at: { type: 'timestamp' },
//         },
//       });

//       // Verify table exists by inserting and retrieving data
//       await store.insert({
//         tableName: testTableName as TABLE_NAMES,
//         record: {
//           id: 'test1',
//           data: 'test-data',
//           title: 'Test Thread',
//           resource_id: 'resource-1',
//         },
//       });

//       const result = (await store.load({ tableName: testTableName as TABLE_NAMES, keys: { id: 'test1' } })) as any;
//       expect(result).toBeTruthy();
//       if (result) {
//         expect(result.title).toBe('Test Thread');
//         expect(result.resource_id).toBe('resource-1');
//       }
//     });

//     it('should handle multiple table creation', async () => {
//       await store.createTable({
//         tableName: testTableName2 as TABLE_NAMES,
//         schema: {
//           id: { type: 'text', primaryKey: true },
//           thread_id: { type: 'text', nullable: false }, // Use nullable: false instead of required
//           data: { type: 'text', nullable: true },
//         },
//       });

//       // Verify both tables work independently
//       await store.insert({
//         tableName: testTableName2 as TABLE_NAMES,
//         record: {
//           id: 'test2',
//           thread_id: 'thread-1',
//           data: 'test-data-2',
//         },
//       });

//       const result = (await store.load({
//         tableName: testTableName2 as TABLE_NAMES,
//         keys: { id: 'test2', thread_id: 'thread-1' },
//       })) as any;
//       expect(result).toBeTruthy();
//       if (result) {
//         expect(result.thread_id).toBe('thread-1');
//         expect(result.data).toBe('test-data-2');
//       }
//     });

//     it('should clear table data', async () => {
//       await store.createTable({
//         tableName: testTableName as TABLE_NAMES,
//         schema: {
//           id: { type: 'text', primaryKey: true },
//           data: { type: 'text', nullable: true },
//         },
//       });

//       // Insert test data
//       await store.insert({
//         tableName: testTableName as TABLE_NAMES,
//         record: { id: 'test1', data: 'test-data' },
//       });

//       // Clear the table
//       await store.clearTable({ tableName: testTableName as TABLE_NAMES });

//       // Verify data is cleared
//       const result = await store.load({
//         tableName: testTableName as TABLE_NAMES,
//         keys: { id: 'test1' },
//       });

//       expect(result).toBeNull();
//     });
//   });

//   describe('Trace Operations', () => {
//     beforeEach(async () => {
//       await store.clearTable({ tableName: TABLE_TRACES });
//     });

//     it('should retrieve traces with filtering and pagination', async () => {
//       // Insert sample traces
//       const trace1 = createSampleTrace('test-trace-1', 'scope1', { env: 'prod' });
//       const trace2 = createSampleTrace('test-trace-2', 'scope1', { env: 'dev' });
//       const trace3 = createSampleTrace('other-trace', 'scope2', { env: 'prod' });

//       await store.insert({ tableName: TABLE_TRACES, record: trace1 });
//       await store.insert({ tableName: TABLE_TRACES, record: trace2 });
//       await store.insert({ tableName: TABLE_TRACES, record: trace3 });

//       // Test name filter
//       const testTraces = await store.getTraces({ name: 'test-trace', page: 0, perPage: 10 });
//       expect(testTraces).toHaveLength(2);
//       expect(testTraces.map(t => t.name)).toContain('test-trace-1');
//       expect(testTraces.map(t => t.name)).toContain('test-trace-2');

//       // Test scope filter
//       const scope1Traces = await store.getTraces({ scope: 'scope1', page: 0, perPage: 10 });
//       expect(scope1Traces).toHaveLength(2);
//       expect(scope1Traces.every(t => t.scope === 'scope1')).toBe(true);

//       // Test attributes filter
//       const prodTraces = await store.getTraces({
//         attributes: { env: 'prod' },
//         page: 0,
//         perPage: 10,
//       });
//       expect(prodTraces).toHaveLength(2);
//       expect(prodTraces.every(t => t.attributes.env === 'prod')).toBe(true);

//       // Test pagination
//       const pagedTraces = await store.getTraces({ page: 0, perPage: 2 });
//       expect(pagedTraces).toHaveLength(2);

//       // Test combined filters
//       const combinedTraces = await store.getTraces({
//         scope: 'scope1',
//         attributes: { env: 'prod' },
//         page: 0,
//         perPage: 10,
//       });
//       expect(combinedTraces).toHaveLength(1);
//       expect(combinedTraces[0].name).toBe('test-trace-1');

//       // Verify trace object structure
//       const trace = combinedTraces[0];
//       expect(trace).toHaveProperty('id');
//       expect(trace).toHaveProperty('parentSpanId');
//       expect(trace).toHaveProperty('traceId');
//       expect(trace).toHaveProperty('name');
//       expect(trace).toHaveProperty('scope');
//       expect(trace).toHaveProperty('kind');
//       expect(trace).toHaveProperty('status');
//       expect(trace).toHaveProperty('events');
//       expect(trace).toHaveProperty('links');
//       expect(trace).toHaveProperty('attributes');
//       expect(trace).toHaveProperty('startTime');
//       expect(trace).toHaveProperty('endTime');
//       expect(trace).toHaveProperty('other');
//       expect(trace).toHaveProperty('createdAt');

//       // Verify JSON fields are parsed
//       expect(typeof trace.status).toBe('object');
//       expect(typeof trace.events).toBe('object');
//       expect(typeof trace.links).toBe('object');
//       expect(typeof trace.attributes).toBe('object');
//       expect(typeof trace.other).toBe('object');
//     });

//     it('should handle empty results', async () => {
//       const traces = await store.getTraces({ page: 0, perPage: 10 });
//       expect(traces).toHaveLength(0);
//     });

//     it('should handle invalid JSON in fields', async () => {
//       const trace = createSampleTrace('test-trace', 'scope');
//       trace.status = 'invalid-json{'; // Intentionally invalid JSON

//       await store.insert({ tableName: TABLE_TRACES, record: trace });
//       const traces = await store.getTraces({ page: 0, perPage: 10 });

//       expect(traces).toHaveLength(1);
//       expect(traces[0].status).toBe('invalid-json{'); // Should return raw string when JSON parsing fails
//     });
//   });

//   describe('Thread Operations', () => {
//     it('should create and retrieve a thread', async () => {
//       const thread = createSampleThread();

//       // Save thread
//       const savedThread = await store.saveThread({ thread });
//       expect(savedThread).toEqual(thread);

//       // Retrieve thread
//       const retrievedThread = await store.getThreadById({ threadId: thread.id });
//       expect(retrievedThread?.title).toEqual(thread.title);
//       expect(retrievedThread).not.toBeNull();
//       expect(retrievedThread?.id).toBe(thread.id);
//       expect(retrievedThread?.title).toBe(thread.title);
//       expect(retrievedThread?.metadata).toEqual(thread.metadata);
//     });

//     it('should return null for non-existent thread', async () => {
//       const result = await store.getThreadById({ threadId: 'non-existent' });
//       expect(result).toBeNull();
//     });

//     it('should get threads by resource ID', async () => {
//       const thread1 = createSampleThread();
//       const thread2 = { ...createSampleThread(), resourceId: thread1.resourceId };

//       await store.saveThread({ thread: thread1 });
//       await store.saveThread({ thread: thread2 });

//       const threads = await store.getThreadsByResourceId({ resourceId: thread1.resourceId });
//       expect(threads).toHaveLength(2);
//       expect(threads.map(t => t.id)).toEqual(expect.arrayContaining([thread1.id, thread2.id]));
//     });

//     it('should create and retrieve a thread with the same given threadId and resourceId', async () => {
//       const exampleThreadId = '1346362547862769664';
//       const exampleResourceId = '532374164040974346';
//       const createdAt = new Date();
//       const updatedAt = new Date();
//       const thread = createSampleThreadWithParams(exampleThreadId, exampleResourceId, createdAt, updatedAt);

//       // Save thread
//       const savedThread = await store.saveThread({ thread });
//       expect(savedThread).toEqual(thread);

//       // Retrieve thread
//       const retrievedThread = await store.getThreadById({ threadId: thread.id });
//       expect(retrievedThread?.id).toEqual(exampleThreadId);
//       expect(retrievedThread?.resourceId).toEqual(exampleResourceId);
//       expect(retrievedThread?.title).toEqual(thread.title);
//       expect(retrievedThread?.createdAt.toISOString()).toEqual(createdAt.toISOString());
//       expect(retrievedThread?.updatedAt.toISOString()).toEqual(updatedAt.toISOString());
//     });

//     it('should update thread title and metadata', async () => {
//       const thread = createSampleThread();
//       await store.saveThread({ thread });

//       const updatedTitle = 'Updated Title';
//       const updatedMetadata = { newKey: 'newValue' };
//       const updatedThread = await store.updateThread({
//         id: thread.id,
//         title: updatedTitle,
//         metadata: updatedMetadata,
//       });

//       expect(updatedThread.title).toBe(updatedTitle);
//       expect(updatedThread.metadata).toEqual({
//         ...thread.metadata,
//         ...updatedMetadata,
//       });

//       // Verify persistence with retry
//       const retrieved = await store.getThreadById({ threadId: thread.id });
//       expect(retrieved?.title).toBe(updatedTitle);
//       expect(retrieved?.metadata).toEqual(expect.objectContaining(updatedMetadata));
//     });

//     it('should update thread updatedAt when a message is saved to it', async () => {
//       const thread = createSampleThread();
//       await store.saveThread({ thread });

//       // Get the initial thread to capture the original updatedAt
//       const initialThread = await store.getThreadById({ threadId: thread.id });
//       expect(initialThread).toBeDefined();
//       const originalUpdatedAt = initialThread!.updatedAt;

//       // Wait a small amount to ensure different timestamp
//       await new Promise(resolve => setTimeout(resolve, 100));

//       // Create and save a message to the thread
//       const message = createSampleMessageV2({ threadId: thread.id });
//       await store.saveMessages({ messages: [message], format: 'v2' });

//       // Retrieve the thread again and check that updatedAt was updated
//       const updatedThread = await store.getThreadById({ threadId: thread.id });
//       expect(updatedThread).toBeDefined();
//       expect(updatedThread!.updatedAt.getTime()).toBeGreaterThan(originalUpdatedAt.getTime());
//     });

//     it('should delete thread and its messages', async () => {
//       const thread = createSampleThread();
//       await store.saveThread({ thread });

//       // Add some messages
//       const messages = [createSampleMessageV2({ threadId: thread.id }), createSampleMessageV2({ threadId: thread.id })];
//       await store.saveMessages({ messages, format: 'v2' });

//       await store.deleteThread({ threadId: thread.id });

//       // Verify thread deletion
//       const retrievedThread = await store.getThreadById({ threadId: thread.id });
//       expect(retrievedThread).toBeNull();

//       // Verify thread is gone
//       const threads = await store.getThreadsByResourceId({ resourceId: thread.resourceId });
//       expect(threads).toHaveLength(0);

//       // Verify messages were also deleted
//       const retrievedMessages = await store.getMessages({ threadId: thread.id, format: 'v2' });
//       expect(retrievedMessages).toHaveLength(0);
//     });
//   });

//   describe('Message Operations', () => {
//     it('should handle empty message array', async () => {
//       const result = await store.saveMessages({ messages: [] });
//       expect(result).toEqual([]);
//     });
//     it('should save and retrieve messages', async () => {
//       const thread = createSampleThread();
//       await store.saveThread({ thread });

//       const messages = [createSampleMessageV2({ threadId: thread.id }), createSampleMessageV2({ threadId: thread.id })];

//       // Save messages
//       const savedMessages = await store.saveMessages({ messages, format: 'v2' });
//       expect(savedMessages).toEqual(messages);

//       // Retrieve messages
//       const retrievedMessages = await store.getMessages({ threadId: thread.id, format: 'v2' });
//       const checkMessages = messages.map(m => {
//         const { resourceId, type, ...rest } = m;
//         return rest;
//       });
//       expect(retrievedMessages).toEqual(expect.arrayContaining(checkMessages));
//     });

//     it('should handle empty message array', async () => {
//       const result = await store.saveMessages({ messages: [] });
//       expect(result).toEqual([]);
//     });

//     it('should maintain message order', async () => {
//       const thread = createSampleThread();
//       await store.saveThread({ thread });

//       const messages = [
//         createSampleMessageV2({ threadId: thread.id, content: { content: 'First' } }),
//         createSampleMessageV2({ threadId: thread.id, content: { content: 'Second' } }),
//         createSampleMessageV2({ threadId: thread.id, content: { content: 'Third' } }),
//       ];

//       await store.saveMessages({ messages, format: 'v2' });

//       const retrievedMessages = await store.getMessages({ threadId: thread.id, format: 'v2' });
//       expect(retrievedMessages).toHaveLength(3);

//       // Verify order is maintained
//       retrievedMessages.forEach((msg, idx) => {
//         expect(msg.content).toEqual(messages[idx].content);
//       });
//     });

//     it('should rollback on error during message save', async () => {
//       const thread = createSampleThread();
//       await store.saveThread({ thread });

//       const messages = [
//         createSampleMessageV2({ threadId: thread.id }),
//         { ...createSampleMessageV2({ threadId: thread.id }), id: null }, // This will cause an error
//       ] as any as MastraMessageV2[];

//       await expect(store.saveMessages({ messages, format: 'v2' })).rejects.toThrow();

//       // Verify no messages were saved
//       const savedMessages = await store.getMessages({ threadId: thread.id, format: 'v2' });
//       expect(savedMessages).toHaveLength(0);
//     });

//     it('should upsert messages: duplicate id+threadId results in update, not duplicate row', async () => {
//       const thread = await createSampleThread();
//       await store.saveThread({ thread });
//       const baseMessage = createSampleMessageV2({
//         threadId: thread.id,
//         createdAt: new Date(),
//         content: { content: 'Original' },
//         resourceId: thread.resourceId,
//       });

//       // Insert the message for the first time
//       await store.saveMessages({ messages: [baseMessage], format: 'v2' });

//       // Insert again with the same id and threadId but different content
//       const updatedMessage = {
//         ...createSampleMessageV2({
//           threadId: thread.id,
//           createdAt: new Date(),
//           content: { content: 'Updated' },
//           resourceId: thread.resourceId,
//         }),
//         id: baseMessage.id,
//       };

//       await store.saveMessages({ messages: [updatedMessage], format: 'v2' });

//       // Retrieve messages for the thread
//       const retrievedMessages = await store.getMessages({ threadId: thread.id, format: 'v2' });

//       // Only one message should exist for that id+threadId
//       expect(retrievedMessages.filter(m => m.id === baseMessage.id)).toHaveLength(1);

//       // The content should be the updated one
//       expect(retrievedMessages.find(m => m.id === baseMessage.id)?.content.content).toBe('Updated');
//     });

//     it('should upsert messages: duplicate id and different threadid', async () => {
//       const thread1 = await createSampleThread();
//       const thread2 = await createSampleThread();
//       await store.saveThread({ thread: thread1 });
//       await store.saveThread({ thread: thread2 });

//       const message = createSampleMessageV2({
//         threadId: thread1.id,
//         createdAt: new Date(),
//         content: { content: 'Thread1 Content' },
//         resourceId: thread1.resourceId,
//       });

//       // Insert message into thread1
//       await store.saveMessages({ messages: [message], format: 'v2' });

//       // Attempt to insert a message with the same id but different threadId
//       const conflictingMessage = {
//         ...createSampleMessageV2({
//           threadId: thread2.id, // different thread
//           content: { content: 'Thread2 Content' },
//           resourceId: thread2.resourceId,
//         }),
//         id: message.id,
//       };

//       // Save should move the message to the new thread
//       await store.saveMessages({ messages: [conflictingMessage], format: 'v2' });

//       // Retrieve messages for both threads
//       const thread1Messages = await store.getMessages({ threadId: thread1.id, format: 'v2' });
//       const thread2Messages = await store.getMessages({ threadId: thread2.id, format: 'v2' });

//       // Thread 1 should NOT have the message with that id
//       expect(thread1Messages.find(m => m.id === message.id)).toBeUndefined();

//       // Thread 2 should have the message with that id
//       expect(thread2Messages.find(m => m.id === message.id)?.content.content).toBe('Thread2 Content');
//     });

//     // it('should retrieve messages w/ next/prev messages by message id + resource id', async () => {
//     //   const messages: MastraMessageV2[] = [
//     //     createSampleMessage({ threadId: 'thread-one', content: 'First', resourceId: 'cross-thread-resource' }),
//     //     createSampleMessage({ threadId: 'thread-one', content: 'Second', resourceId: 'cross-thread-resource' }),
//     //     createSampleMessage({ threadId: 'thread-one', content: 'Third', resourceId: 'cross-thread-resource' }),

//     //     createSampleMessage({ threadId: 'thread-two', content: 'Fourth', resourceId: 'cross-thread-resource' }),
//     //     createSampleMessage({ threadId: 'thread-two', content: 'Fifth', resourceId: 'cross-thread-resource' }),
//     //     createSampleMessage({ threadId: 'thread-two', content: 'Sixth', resourceId: 'cross-thread-resource' }),

//     //     createSampleMessage({ threadId: 'thread-three', content: 'Seventh', resourceId: 'other-resource' }),
//     //     createSampleMessage({ threadId: 'thread-three', content: 'Eighth', resourceId: 'other-resource' }),
//     //   ];

//     //   await store.saveMessages({ messages: messages, format: 'v2' });

//     //   const retrievedMessages = await store.getMessages({ threadId: 'thread-one', format: 'v2' });
//     //   expect(retrievedMessages).toHaveLength(3);
//     //   expect(retrievedMessages.map((m: any) => m.content.parts[0].text)).toEqual(['First', 'Second', 'Third']);

//     //   const retrievedMessages2 = await store.getMessages({ threadId: 'thread-two', format: 'v2' });
//     //   expect(retrievedMessages2).toHaveLength(3);
//     //   expect(retrievedMessages2.map((m: any) => m.content.parts[0].text)).toEqual(['Fourth', 'Fifth', 'Sixth']);

//     //   const retrievedMessages3 = await store.getMessages({ threadId: 'thread-three', format: 'v2' });
//     //   expect(retrievedMessages3).toHaveLength(2);
//     //   expect(retrievedMessages3.map((m: any) => m.content.parts[0].text)).toEqual(['Seventh', 'Eighth']);

//     //   const crossThreadMessages = await store.getMessages({
//     //     threadId: 'thread-doesnt-exist',
//     //     resourceId: 'cross-thread-resource',
//     //     format: 'v2',
//     //     selectBy: {
//     //       last: 0,
//     //       include: [
//     //         {
//     //           id: messages[1].id,
//     //           withNextMessages: 2,
//     //           withPreviousMessages: 2,
//     //         },
//     //         {
//     //           id: messages[4].id,
//     //           withPreviousMessages: 2,
//     //           withNextMessages: 2,
//     //         },
//     //       ],
//     //     },
//     //   });

//     //   expect(crossThreadMessages).toHaveLength(6);
//     //   expect(crossThreadMessages.filter(m => m.threadId === `thread-one`)).toHaveLength(3);
//     //   expect(crossThreadMessages.filter(m => m.threadId === `thread-two`)).toHaveLength(3);

//     //   const crossThreadMessages2 = await store.getMessages({
//     //     threadId: 'thread-one',
//     //     resourceId: 'cross-thread-resource',
//     //     format: 'v2',
//     //     selectBy: {
//     //       last: 0,
//     //       include: [
//     //         {
//     //           id: messages[4].id,
//     //           withPreviousMessages: 1,
//     //           withNextMessages: 30,
//     //         },
//     //       ],
//     //     },
//     //   });

//     //   expect(crossThreadMessages2).toHaveLength(3);
//     //   expect(crossThreadMessages2.filter(m => m.threadId === `thread-one`)).toHaveLength(0);
//     //   expect(crossThreadMessages2.filter(m => m.threadId === `thread-two`)).toHaveLength(3);

//     //   const crossThreadMessages3 = await store.getMessages({
//     //     threadId: 'thread-two',
//     //     resourceId: 'cross-thread-resource',
//     //     format: 'v2',
//     //     selectBy: {
//     //       last: 0,
//     //       include: [
//     //         {
//     //           id: messages[1].id,
//     //           withNextMessages: 1,
//     //           withPreviousMessages: 1,
//     //         },
//     //       ],
//     //     },
//     //   });

//     //   expect(crossThreadMessages3).toHaveLength(3);
//     //   expect(crossThreadMessages3.filter(m => m.threadId === `thread-one`)).toHaveLength(3);
//     //   expect(crossThreadMessages3.filter(m => m.threadId === `thread-two`)).toHaveLength(0);
//     // });
//   });

//   describe('Workflow Operations', () => {
//     beforeAll(async () => {
//       // Create workflow_snapshot table
//       await store.createTable({
//         tableName: TABLE_WORKFLOW_SNAPSHOT,
//         schema: {
//           workflow_name: { type: 'text', nullable: false },
//           run_id: { type: 'text', nullable: false },
//           snapshot: { type: 'text', nullable: false },
//           created_at: { type: 'timestamp', nullable: false },
//           updated_at: { type: 'timestamp', nullable: false },
//         },
//       });
//     });
//     it('should save and retrieve workflow snapshots', async () => {
//       const { snapshot, runId } = createSampleWorkflowSnapshot('success');

//       await store.persistWorkflowSnapshot({
//         workflowName: 'test-workflow',
//         runId,
//         snapshot,
//       });
//       await new Promise(resolve => setTimeout(resolve, 5000));

//       const retrieved = await store.loadWorkflowSnapshot({
//         workflowName: 'test-workflow',
//         runId,
//       });
//       expect(retrieved).toEqual(snapshot);
//     });

//     it('should handle non-existent workflow snapshots', async () => {
//       const result = await store.loadWorkflowSnapshot({
//         workflowName: 'test-workflow',
//         runId: 'non-existent',
//       });
//       expect(result).toBeNull();
//     });

//     it('should update workflow snapshot status', async () => {
//       const { snapshot, runId } = createSampleWorkflowSnapshot('success');

//       await store.persistWorkflowSnapshot({
//         workflowName: 'test-workflow',
//         runId,
//         snapshot,
//       });

//       const updatedSnapshot = {
//         ...snapshot,
//         value: { [runId]: 'completed' },
//         timestamp: Date.now(),
//       };

//       await store.persistWorkflowSnapshot({
//         workflowName: 'test-workflow',
//         runId,
//         snapshot: updatedSnapshot,
//       });

//       const retrieved = await store.loadWorkflowSnapshot({
//         workflowName: 'test-workflow',
//         runId,
//       });
//       expect(retrieved?.value[runId]).toBe('completed');
//       expect(retrieved?.timestamp).toBeGreaterThan(snapshot.timestamp);
//     });
//   });

//   describe('Date Handling', () => {
//     it('should handle Date objects in thread operations', async () => {
//       const now = new Date();
//       const thread = {
//         id: 'thread-date-1',
//         resourceId: 'resource-1',
//         title: 'Test Thread',
//         createdAt: now,
//         updatedAt: now,
//         metadata: {},
//       };

//       await store.saveThread({ thread });
//       const retrievedThread = await store.getThreadById({ threadId: thread.id });
//       expect(retrievedThread?.createdAt).toBeInstanceOf(Date);
//       expect(retrievedThread?.updatedAt).toBeInstanceOf(Date);
//       expect(retrievedThread?.createdAt.toISOString()).toBe(now.toISOString());
//       expect(retrievedThread?.updatedAt.toISOString()).toBe(now.toISOString());
//     });

//     it('should handle ISO string dates in thread operations', async () => {
//       const now = new Date();
//       const thread = {
//         id: 'thread-date-2',
//         resourceId: 'resource-1',
//         title: 'Test Thread',
//         createdAt: now.toISOString(),
//         updatedAt: now.toISOString(),
//         metadata: {},
//       };

//       await store.saveThread({ thread: thread as any });
//       const retrievedThread = await store.getThreadById({ threadId: thread.id });
//       expect(retrievedThread?.createdAt).toBeInstanceOf(Date);
//       expect(retrievedThread?.updatedAt).toBeInstanceOf(Date);
//       expect(retrievedThread?.createdAt.toISOString()).toBe(now.toISOString());
//       expect(retrievedThread?.updatedAt.toISOString()).toBe(now.toISOString());
//     });
//   });

//   describe('Message Ordering', () => {
//     it('should handle duplicate timestamps gracefully', async () => {
//       const thread = createSampleThread();
//       await store.saveThread({ thread });

//       // Create messages with identical timestamps
//       const timestamp = new Date();
//       const messages = Array.from({ length: 3 }, () =>
//         createSampleMessageV2({ threadId: thread.id, createdAt: timestamp }),
//       );

//       await store.saveMessages({ messages, format: 'v2' });

//       // Verify order is maintained based on insertion order
//       const order = await store.getMessages({ threadId: thread.id, format: 'v2' });
//       const orderIds = order.map(m => m.id);
//       const messageIds = messages.map(m => m.id);

//       // Order should match insertion order
//       expect(orderIds).toEqual(messageIds);
//     });

//     it('should preserve write order when messages are saved concurrently', async () => {
//       const thread = createSampleThread();
//       await store.saveThread({ thread });

//       // Create messages with different timestamps
//       const now = Date.now();
//       const messages = Array.from({ length: 3 }, (_, i) =>
//         createSampleMessageV2({ threadId: thread.id, createdAt: new Date(now - (2 - i) * 1000) }),
//       );

//       // Save messages in reverse order to verify write order is preserved
//       const reversedMessages = [...messages].reverse(); // newest -> oldest
//       await Promise.all(reversedMessages.map(msg => store.saveMessages({ messages: [msg], format: 'v2' })));

//       // Verify messages are saved and maintain write order (not timestamp order)
//       const order = await store.getMessages({ threadId: thread.id, format: 'v2' });
//       const orderIds = order.map(m => m.id);
//       const messageIds = messages.map(m => m.id);

//       // Order should match insertion order
//       expect(orderIds).toEqual(messageIds);
//     });

//     it('should maintain message order using sorted sets', async () => {
//       const thread = createSampleThread();
//       await store.saveThread({ thread });

//       // Create messages with explicit timestamps to test chronological ordering
//       const baseTime = new Date('2025-03-14T23:30:20.930Z').getTime();
//       const messages = [
//         createSampleMessageV2({ threadId: thread.id, content: { content: 'First' }, createdAt: new Date(baseTime) }),
//         createSampleMessageV2({
//           threadId: thread.id,
//           content: { content: 'Second' },
//           createdAt: new Date(baseTime + 1000),
//         }),
//         createSampleMessageV2({
//           threadId: thread.id,
//           content: { content: 'Third' },
//           createdAt: new Date(baseTime + 2000),
//         }),
//       ];

//       await store.saveMessages({ messages, format: 'v2' });

//       await new Promise(resolve => setTimeout(resolve, 5000));

//       // Get messages and verify order
//       const order = await store.getMessages({ threadId: thread.id, format: 'v2' });
//       expect(order.length).toBe(3);
//     });
//   });

//   describe('Workflow Snapshots', () => {
//     beforeEach(async () => {
//       // Clear workflow snapshots before each test
//       await store.clearTable({ tableName: TABLE_WORKFLOW_SNAPSHOT });
//     });

//     it('should persist and load workflow snapshots', async () => {
//       const { snapshot, runId } = createSampleWorkflowSnapshot('running');

//       await store.persistWorkflowSnapshot({
//         workflowName: 'test-workflow',
//         runId,
//         snapshot,
//       });
//       await new Promise(resolve => setTimeout(resolve, 5000));

//       const retrieved = await store.loadWorkflowSnapshot({
//         workflowName: 'test-workflow',
//         runId,
//       });

//       expect(retrieved).toEqual(snapshot);
//     });

//     it('should handle non-existent workflow snapshots', async () => {
//       const retrieved = await store.loadWorkflowSnapshot({
//         workflowName: 'non-existent',
//         runId: 'non-existent',
//       });

//       expect(retrieved).toBeNull();
//     });

//     it('should update existing workflow snapshot', async () => {
//       const { snapshot, runId } = createSampleWorkflowSnapshot('running');

//       await store.persistWorkflowSnapshot({
//         workflowName: 'test-workflow',
//         runId,
//         snapshot,
//       });

//       const updatedSnapshot = {
//         ...snapshot,
//         value: { [runId]: 'completed' },
//         timestamp: Date.now(),
//       };

//       await store.persistWorkflowSnapshot({
//         workflowName: 'test-workflow',
//         runId,
//         snapshot: updatedSnapshot,
//       });

//       const loadedSnapshot = await store.loadWorkflowSnapshot({
//         workflowName: 'test-workflow',
//         runId,
//       });

//       expect(loadedSnapshot).toEqual(updatedSnapshot);
//     });

//     it('should handle complex workflow state', async () => {
//       const runId = `run-${randomUUID()}`;
//       const workflowName = 'complex-workflow';

//       const complexSnapshot = {
//         runId,
//         value: { currentState: 'running' },
//         timestamp: Date.now(),
//         context: {
//           'step-1': {
//             status: 'success',
//             output: {
//               nestedData: {
//                 array: [1, 2, 3],
//                 object: { key: 'value' },
//                 date: new Date().toISOString(),
//               },
//             },
//           },
//           'step-2': {
//             status: 'suspended',
//             dependencies: ['step-3', 'step-4'],
//           },
//           input: {
//             type: 'scheduled',
//             metadata: {
//               schedule: '0 0 * * *',
//               timezone: 'UTC',
//             },
//           },
//         },
//         activePaths: [],
//         suspendedPaths: {},
//         status: 'success',
//         serializedStepGraph: [],
//       } as unknown as WorkflowRunState;

//       await store.persistWorkflowSnapshot({
//         workflowName,
//         runId,
//         snapshot: complexSnapshot,
//       });

//       const loadedSnapshot = await store.loadWorkflowSnapshot({
//         workflowName,
//         runId,
//       });

//       expect(loadedSnapshot).toEqual(complexSnapshot);
//     });
//   });

//   describe('getWorkflowRuns', () => {
//     beforeEach(async () => {
//       await store.clearTable({ tableName: TABLE_WORKFLOW_SNAPSHOT });
//     });
//     it('returns empty array when no workflows exist', async () => {
//       const { runs, total } = await store.getWorkflowRuns();
//       expect(runs).toEqual([]);
//       expect(total).toBe(0);
//     });

//     it('returns all workflows by default', async () => {
//       const workflowName1 = 'default_test_1';
//       const workflowName2 = 'default_test_2';

//       const { snapshot: workflow1, runId: runId1, stepId: stepId1 } = createSampleWorkflowSnapshot('success');
//       const { snapshot: workflow2, runId: runId2, stepId: stepId2 } = createSampleWorkflowSnapshot('failed');

//       await store.persistWorkflowSnapshot({ workflowName: workflowName1, runId: runId1, snapshot: workflow1 });
//       await new Promise(resolve => setTimeout(resolve, 10)); // Small delay to ensure different timestamps
//       await store.persistWorkflowSnapshot({ workflowName: workflowName2, runId: runId2, snapshot: workflow2 });

//       const { runs, total } = await store.getWorkflowRuns();
//       expect(runs).toHaveLength(2);
//       expect(total).toBe(2);
//       expect(runs[0]!.workflowName).toBe(workflowName2); // Most recent first
//       expect(runs[1]!.workflowName).toBe(workflowName1);
//       const firstSnapshot = runs[0]!.snapshot;
//       const secondSnapshot = runs[1]!.snapshot;
//       checkWorkflowSnapshot(firstSnapshot, stepId2, 'failed');
//       checkWorkflowSnapshot(secondSnapshot, stepId1, 'success');
//     });

//     it('filters by workflow name', async () => {
//       const workflowName1 = 'filter_test_1';
//       const workflowName2 = 'filter_test_2';

//       const { snapshot: workflow1, runId: runId1, stepId: stepId1 } = createSampleWorkflowSnapshot('success');
//       const { snapshot: workflow2, runId: runId2 } = createSampleWorkflowSnapshot('failed');

//       await store.persistWorkflowSnapshot({ workflowName: workflowName1, runId: runId1, snapshot: workflow1 });
//       await new Promise(resolve => setTimeout(resolve, 10)); // Small delay to ensure different timestamps
//       await store.persistWorkflowSnapshot({ workflowName: workflowName2, runId: runId2, snapshot: workflow2 });

//       const { runs, total } = await store.getWorkflowRuns({ workflowName: workflowName1 });
//       expect(runs).toHaveLength(1);
//       expect(total).toBe(1);
//       expect(runs[0]!.workflowName).toBe(workflowName1);
//       const snapshot = runs[0]!.snapshot;
//       checkWorkflowSnapshot(snapshot, stepId1, 'success');
//     });

//     it('filters by date range', async () => {
//       const now = new Date();
//       const yesterday = new Date(now.getTime() - 24 * 60 * 60 * 1000);
//       const twoDaysAgo = new Date(now.getTime() - 2 * 24 * 60 * 60 * 1000);
//       const workflowName1 = 'date_test_1';
//       const workflowName2 = 'date_test_2';
//       const workflowName3 = 'date_test_3';

//       const { snapshot: workflow1, runId: runId1 } = createSampleWorkflowSnapshot('success');
//       const { snapshot: workflow2, runId: runId2, stepId: stepId2 } = createSampleWorkflowSnapshot('failed');
//       const { snapshot: workflow3, runId: runId3, stepId: stepId3 } = createSampleWorkflowSnapshot('suspended');

//       await store.insert({
//         tableName: TABLE_WORKFLOW_SNAPSHOT,
//         record: {
//           workflow_name: workflowName1,
//           run_id: runId1,
//           snapshot: workflow1,
//           createdAt: twoDaysAgo,
//           updatedAt: twoDaysAgo,
//         },
//       });
//       await store.insert({
//         tableName: TABLE_WORKFLOW_SNAPSHOT,
//         record: {
//           workflow_name: workflowName2,
//           run_id: runId2,
//           snapshot: workflow2,
//           createdAt: yesterday,
//           updatedAt: yesterday,
//         },
//       });
//       await store.insert({
//         tableName: TABLE_WORKFLOW_SNAPSHOT,
//         record: {
//           workflow_name: workflowName3,
//           run_id: runId3,
//           snapshot: workflow3,
//           createdAt: now,
//           updatedAt: now,
//         },
//       });

//       const { runs } = await store.getWorkflowRuns({
//         fromDate: yesterday,
//         toDate: now,
//       });

//       expect(runs).toHaveLength(2);
//       expect(runs[0]!.workflowName).toBe(workflowName3);
//       expect(runs[1]!.workflowName).toBe(workflowName2);
//       const firstSnapshot = runs[0]!.snapshot;
//       const secondSnapshot = runs[1]!.snapshot;
//       checkWorkflowSnapshot(firstSnapshot, stepId3, 'suspended');
//       checkWorkflowSnapshot(secondSnapshot, stepId2, 'failed');
//     });

//     it('handles pagination', async () => {
//       const workflowName1 = 'page_test_1';
//       const workflowName2 = 'page_test_2';
//       const workflowName3 = 'page_test_3';

//       const { snapshot: workflow1, runId: runId1, stepId: stepId1 } = createSampleWorkflowSnapshot('success');
//       const { snapshot: workflow2, runId: runId2, stepId: stepId2 } = createSampleWorkflowSnapshot('failed');
//       const { snapshot: workflow3, runId: runId3, stepId: stepId3 } = createSampleWorkflowSnapshot('suspended');

//       await store.persistWorkflowSnapshot({ workflowName: workflowName1, runId: runId1, snapshot: workflow1 });
//       await new Promise(resolve => setTimeout(resolve, 10)); // Small delay to ensure different timestamps
//       await store.persistWorkflowSnapshot({ workflowName: workflowName2, runId: runId2, snapshot: workflow2 });
//       await new Promise(resolve => setTimeout(resolve, 10)); // Small delay to ensure different timestamps
//       await store.persistWorkflowSnapshot({ workflowName: workflowName3, runId: runId3, snapshot: workflow3 });

//       // Get first page
//       const page1 = await store.getWorkflowRuns({ limit: 2, offset: 0 });
//       expect(page1.runs).toHaveLength(2);
//       expect(page1.total).toBe(3); // Total count of all records
//       expect(page1.runs[0]!.workflowName).toBe(workflowName3);
//       expect(page1.runs[1]!.workflowName).toBe(workflowName2);
//       const firstSnapshot = page1.runs[0]!.snapshot;
//       const secondSnapshot = page1.runs[1]!.snapshot;
//       checkWorkflowSnapshot(firstSnapshot, stepId3, 'suspended');
//       checkWorkflowSnapshot(secondSnapshot, stepId2, 'failed');

//       // Get second page
//       const page2 = await store.getWorkflowRuns({ limit: 2, offset: 2 });
//       expect(page2.runs).toHaveLength(1);
//       expect(page2.total).toBe(3);
//       expect(page2.runs[0]!.workflowName).toBe(workflowName1);
//       const snapshot = page2.runs[0]!.snapshot;
//       checkWorkflowSnapshot(snapshot, stepId1, 'success');
//     });
//   });

//   describe('getWorkflowRunById', () => {
//     const workflowName = 'workflow-id-test';
//     let runId: string;
//     let stepId: string;

//     beforeEach(async () => {
//       // Insert a workflow run for positive test
//       const sample = createSampleWorkflowSnapshot('success');
//       runId = sample.runId;
//       stepId = sample.stepId;
//       await store.insert({
//         tableName: TABLE_WORKFLOW_SNAPSHOT,
//         record: {
//           workflow_name: workflowName,
//           run_id: runId,
//           resourceId: 'resource-abc',
//           snapshot: sample.snapshot,
//           createdAt: new Date(),
//           updatedAt: new Date(),
//         },
//       });
//     });

//     it('should retrieve a workflow run by ID', async () => {
//       const found = await store.getWorkflowRunById({
//         runId,
//         workflowName,
//       });
//       expect(found).not.toBeNull();
//       expect(found?.runId).toBe(runId);
//       checkWorkflowSnapshot(found?.snapshot!, stepId, 'success');
//     });

//     it('should return null for non-existent workflow run ID', async () => {
//       const notFound = await store.getWorkflowRunById({
//         runId: 'non-existent-id',
//         workflowName,
//       });
//       expect(notFound).toBeNull();
//     });
//   });
//   describe('getWorkflowRuns with resourceId', () => {
//     const workflowName = 'workflow-id-test';
//     let resourceId: string;
//     let runIds: string[] = [];

//     beforeEach(async () => {
//       // Insert multiple workflow runs for the same resourceId
//       resourceId = 'resource-shared';
//       for (const status of ['success', 'failed']) {
//         const sample = createSampleWorkflowSnapshot(status);
//         runIds.push(sample.runId);
//         await store.insert({
//           tableName: TABLE_WORKFLOW_SNAPSHOT,
//           record: {
//             workflow_name: workflowName,
//             run_id: sample.runId,
//             resourceId,
//             snapshot: sample.snapshot,
//             createdAt: new Date(),
//             updatedAt: new Date(),
//           },
//         });
//       }
//       // Insert a run with a different resourceId
//       const other = createSampleWorkflowSnapshot('waiting');
//       await store.insert({
//         tableName: TABLE_WORKFLOW_SNAPSHOT,
//         record: {
//           workflow_name: workflowName,
//           run_id: other.runId,
//           resourceId: 'resource-other',
//           snapshot: other.snapshot,
//           createdAt: new Date(),
//           updatedAt: new Date(),
//         },
//       });
//     });

//     it('should retrieve all workflow runs by resourceId', async () => {
//       const { runs } = await store.getWorkflowRuns({
//         resourceId,
//         workflowName,
//       });
//       expect(Array.isArray(runs)).toBe(true);
//       expect(runs.length).toBeGreaterThanOrEqual(2);
//       for (const run of runs) {
//         expect(run.resourceId).toBe(resourceId);
//       }
//     });

//     it('should return an empty array if no workflow runs match resourceId', async () => {
//       const { runs } = await store.getWorkflowRuns({
//         resourceId: 'non-existent-resource',
//         workflowName,
//       });
//       expect(Array.isArray(runs)).toBe(true);
//       expect(runs.length).toBe(0);
//     });
//   });

//   describe('hasColumn', () => {
//     const tempTable = 'temp_test_table';

//     beforeEach(async () => {
//       // Always try to drop the table before each test, ignore errors if it doesn't exist
//       try {
//         await store['executeQuery']({ sql: `DROP TABLE IF EXISTS ${tempTable}` });
//       } catch {
//         /* ignore */
//       }
//     });

//     it('returns true if the column exists', async () => {
//       await store['executeQuery']({ sql: `CREATE TABLE ${tempTable} (id SERIAL PRIMARY KEY, resourceId TEXT)` });
//       expect(await store['hasColumn'](tempTable, 'resourceId')).toBe(true);
//     });

//     it('returns false if the column does not exist', async () => {
//       await store['executeQuery']({ sql: `CREATE TABLE ${tempTable} (id SERIAL PRIMARY KEY)` });
//       expect(await store['hasColumn'](tempTable, 'resourceId')).toBe(false);
//     });

//     afterEach(async () => {
//       // Always try to drop the table after each test, ignore errors if it doesn't exist
//       try {
//         await store['executeQuery']({ sql: `DROP TABLE IF EXISTS ${tempTable}` });
//       } catch {
//         /* ignore */
//       }
//     });
//   });

//   describe('Data Validation', () => {
//     it('should handle missing optional fields', async () => {
//       const thread = {
//         ...createSampleThread(),
//         metadata: undefined, // Optional field
//       };
//       await store.saveThread({ thread });

//       // Should be able to retrieve thread
//       const threads = await store.getThreadsByResourceId({ resourceId: thread.resourceId });
//       expect(threads).toHaveLength(1);
//       expect(threads[0].id).toBe(thread.id);
//       expect(threads[0].metadata).toStrictEqual({});
//     });

//     it('should sanitize and handle special characters', async () => {
//       const thread = createSampleThread();
//       const message = createSampleMessageV2({
//         threadId: thread.id,
//         content: { content: '特殊字符 !@#$%^&*()' },
//         createdAt: new Date(),
//       });

//       await store.saveThread({ thread });
//       await store.saveMessages({ messages: [message], format: 'v2' });

//       // Should retrieve correctly
//       const messages = await store.getMessages({ threadId: thread.id, format: 'v2' });
//       expect(messages).toHaveLength(1);
//       expect(messages[0].content).toEqual(message.content);
//     });
//   });

//   describe('Concurrent Operations', () => {
//     it('should handle concurrent message updates concurrently', async () => {
//       const thread = createSampleThread();
//       await store.saveThread({ thread });

//       // Create messages with sequential timestamps (but write order will be preserved)
//       const now = Date.now();
//       const messages = Array.from({ length: 5 }, (_, i) =>
//         createSampleMessageV2({ threadId: thread.id, createdAt: new Date(now + i * 1000) }),
//       );

//       // Save messages in parallel - write order should be preserved
//       await Promise.all(messages.map(msg => store.saveMessages({ messages: [msg], format: 'v2' })));

//       // Order should reflect write order, not timestamp order
//       const order = await store.getMessages({ threadId: thread.id, format: 'v2' });

//       // Verify messages exist in write order
//       const orderIds = order.map(m => m.id);
//       const messageIds = messages.map(m => m.id);
//       expect(orderIds).toEqual(messageIds);

//       // Verify all messages were saved
//       expect(order.length).toBe(messages.length);
//       expect(new Set(orderIds)).toEqual(new Set(messageIds));
//     });
//   });

//   describe('Resource Management', () => {
//     it('should clean up orphaned messages when thread is deleted', async () => {
//       const thread = createSampleThread();
//       const messages = Array.from({ length: 3 }, () => createSampleMessageV2({ threadId: thread.id }));

//       await store.saveThread({ thread });
//       await store.saveMessages({ messages, format: 'v2' });

//       // Verify messages exist
//       const initialOrder = await store.getMessages({ threadId: thread.id, format: 'v2' });
//       expect(initialOrder).toHaveLength(messages.length);

//       // Delete thread
//       await store.deleteThread({ threadId: thread.id });

//       await new Promise(resolve => setTimeout(resolve, 5000));

//       // Verify messages are cleaned up
//       const finalOrder = await store.getMessages({ threadId: thread.id, format: 'v2' });
//       expect(finalOrder).toHaveLength(0);

//       // Verify thread is gone
//       const threads = await store.getThreadsByResourceId({ resourceId: thread.resourceId });
//       expect(threads).toHaveLength(0);
//     });
//   });

//   describe('Large Data Handling', () => {
//     it('should handle large metadata objects', async () => {
//       const thread = createSampleThread();
//       const largeMetadata = {
//         ...thread.metadata,
//         largeArray: Array.from({ length: 1000 }, (_, i) => ({
//           index: i,
//           data: 'test'.repeat(100),
//         })),
//       };

//       const threadWithLargeMetadata = {
//         ...thread,
//         metadata: largeMetadata,
//       };

//       await store.saveThread({ thread: threadWithLargeMetadata });
//       const retrieved = await store.getThreadById({ threadId: thread.id });

//       expect(retrieved?.metadata).toEqual(largeMetadata);
//     });

//     it('should handle concurrent thread operations', async () => {
//       const threads = Array.from({ length: 10 }, () => createSampleThread());

//       // Save all threads concurrently
//       await Promise.all(threads.map(thread => store.saveThread({ thread })));

//       // Retrieve all threads concurrently
//       const retrievedThreads = await Promise.all(threads.map(thread => store.getThreadById({ threadId: thread.id })));

//       expect(retrievedThreads.length).toBe(threads.length);
//       retrievedThreads.forEach((retrieved, i) => {
//         expect(retrieved?.id).toBe(threads[i].id);
//       });
//     });
//   });

//   describe('Error Handling', () => {
//     it('should handle invalid message data', async () => {
//       const thread = createSampleThread();
//       await store.saveThread({ thread });

//       // Try to save invalid message
//       const invalidMessage = {
//         ...createSampleMessageV2({ threadId: thread.id }),
//         content: undefined,
//       };

//       await expect(
//         store.saveMessages({
//           messages: [invalidMessage as any],
//         }),
//       ).rejects.toThrow();
//     });

//     it('should handle missing thread gracefully', async () => {
//       const message = createSampleMessageV2({ threadId: 'non-existent-thread' });
//       await expect(
//         store.saveMessages({
//           messages: [message],
//           format: 'v2',
//         }),
//       ).rejects.toThrow();
//     });

//     it('should handle malformed data gracefully', async () => {
//       const thread = createSampleThread();
//       await store.saveThread({ thread });

//       // Test with various malformed data
//       const malformedMessage = createSampleMessageV2({
//         threadId: thread.id,
//         content: { content: ''.padStart(1024 * 1024, 'x') },
//       });

//       await store.saveMessages({ messages: [malformedMessage], format: 'v2' });

//       // Should still be able to retrieve and handle the message
//       const messages = await store.getMessages({ threadId: thread.id, format: 'v2' });
//       expect(messages).toHaveLength(1);
//       expect(messages[0].id).toBe(malformedMessage.id);
//     });

//     it('should handle large metadata objects', async () => {
//       const thread = createSampleThread();
//       const largeMetadata = {
//         ...thread.metadata,
//         largeArray: Array.from({ length: 1000 }, (_, i) => ({ index: i, data: 'test'.repeat(100) })),
//       };

//       const threadWithLargeMetadata = {
//         ...thread,
//         metadata: largeMetadata,
//       };

//       await store.saveThread({ thread: threadWithLargeMetadata });
//       const retrieved = await store.getThreadById({ threadId: thread.id });

//       expect(retrieved?.metadata).toEqual(largeMetadata);
//     });

//     it('should handle special characters in thread titles', async () => {
//       const thread = {
//         ...createSampleThread(),
//         title: 'Special \'quotes\' and "double quotes" and emoji 🎉',
//       };

//       await store.saveThread({ thread });
//       const retrieved = await store.getThreadById({ threadId: thread.id });

//       expect(retrieved?.title).toBe(thread.title);
//     });
//   });

//   describe('alterTable', () => {
//     const TEST_TABLE = 'test_alter_table';
//     const BASE_SCHEMA = {
//       id: { type: 'integer', primaryKey: true, nullable: false },
//       name: { type: 'text', nullable: true },
//     } as Record<string, StorageColumn>;

//     beforeEach(async () => {
//       await store.createTable({ tableName: TEST_TABLE as TABLE_NAMES, schema: BASE_SCHEMA });
//     });

//     afterEach(async () => {
//       await store.clearTable({ tableName: TEST_TABLE as TABLE_NAMES });
//     });

//     it('adds a new column to an existing table', async () => {
//       await store.alterTable({
//         tableName: TEST_TABLE as TABLE_NAMES,
//         schema: { ...BASE_SCHEMA, age: { type: 'integer', nullable: true } },
//         ifNotExists: ['age'],
//       });

//       await store.insert({
//         tableName: TEST_TABLE as TABLE_NAMES,
//         record: { id: 1, name: 'Alice', age: 42 },
//       });

//       const row = await store.load<{ id: string; name: string; age?: number }>({
//         tableName: TEST_TABLE as TABLE_NAMES,
//         keys: { id: '1' },
//       });
//       expect(row?.age).toBe(42);
//     });

//     it('is idempotent when adding an existing column', async () => {
//       await store.alterTable({
//         tableName: TEST_TABLE as TABLE_NAMES,
//         schema: { ...BASE_SCHEMA, foo: { type: 'text', nullable: true } },
//         ifNotExists: ['foo'],
//       });
//       // Add the column again (should not throw)
//       await expect(
//         store.alterTable({
//           tableName: TEST_TABLE as TABLE_NAMES,
//           schema: { ...BASE_SCHEMA, foo: { type: 'text', nullable: true } },
//           ifNotExists: ['foo'],
//         }),
//       ).resolves.not.toThrow();
//     });

//     it('should add a default value to a column when using not null', async () => {
//       await store.insert({
//         tableName: TEST_TABLE as TABLE_NAMES,
//         record: { id: 1, name: 'Bob' },
//       });

//       await expect(
//         store.alterTable({
//           tableName: TEST_TABLE as TABLE_NAMES,
//           schema: { ...BASE_SCHEMA, text_column: { type: 'text', nullable: false } },
//           ifNotExists: ['text_column'],
//         }),
//       ).resolves.not.toThrow();

//       await expect(
//         store.alterTable({
//           tableName: TEST_TABLE as TABLE_NAMES,
//           schema: { ...BASE_SCHEMA, timestamp_column: { type: 'timestamp', nullable: false } },
//           ifNotExists: ['timestamp_column'],
//         }),
//       ).resolves.not.toThrow();

//       await expect(
//         store.alterTable({
//           tableName: TEST_TABLE as TABLE_NAMES,
//           schema: { ...BASE_SCHEMA, bigint_column: { type: 'bigint', nullable: false } },
//           ifNotExists: ['bigint_column'],
//         }),
//       ).resolves.not.toThrow();

//       await expect(
//         store.alterTable({
//           tableName: TEST_TABLE as TABLE_NAMES,
//           schema: { ...BASE_SCHEMA, jsonb_column: { type: 'jsonb', nullable: false } },
//           ifNotExists: ['jsonb_column'],
//         }),
//       ).resolves.not.toThrow();
//     });
//   });
// });

// describe('D1Store Pagination Features', () => {
//   let store: D1Store;

//   beforeAll(async () => {
//     const mf = new Miniflare({
//       modules: true,
//       script: 'export default {};',
//       d1Databases: { PAGINATION_TEST_DB: ':memory:' },
//     });
//     const d1PaginationDb = await mf.getD1Database('PAGINATION_TEST_DB');
//     store = new D1Store({
//       binding: d1PaginationDb,
//       tablePrefix: 'pgtest_',
//     });
//     await store.init();
//   });

//   beforeEach(async () => {
//     await store.clearTable({ tableName: TABLE_EVALS });
//     await store.clearTable({ tableName: TABLE_TRACES });
//     await store.clearTable({ tableName: TABLE_MESSAGES });
//     await store.clearTable({ tableName: TABLE_THREADS });
//   });

//   describe('getEvals with pagination', () => {
//     it('should return paginated evals with total count (page/perPage)', async () => {
//       const agentName = 'd1-pagination-agent-evals';
//       const evalRecords = Array.from({ length: 25 }, (_, i) => createSampleEval(agentName, i % 2 === 0));
//       // D1Store's batchInsert expects records to be processed (dates to ISO strings, objects to JSON strings)
//       const processedRecords = evalRecords.map(r => store['processRecord'](r as any));
//       await store.batchInsert({ tableName: TABLE_EVALS, records: await Promise.all(processedRecords) });

//       const page1 = await store.getEvals({ agentName, page: 0, perPage: 10 });
//       expect(page1.evals).toHaveLength(10);
//       expect(page1.total).toBe(25);
//       expect(page1.page).toBe(0);
//       expect(page1.perPage).toBe(10);
//       expect(page1.hasMore).toBe(true);

//       const page3 = await store.getEvals({ agentName, page: 2, perPage: 10 });
//       expect(page3.evals).toHaveLength(5);
//       expect(page3.total).toBe(25);
//       expect(page3.page).toBe(2);
//       expect(page3.perPage).toBe(10);
//       expect(page3.hasMore).toBe(false);
//     });

//     it('should support page/perPage pagination for getEvals', async () => {
//       const agentName = 'd1-pagination-lo-evals';
//       const evalRecords = Array.from({ length: 15 }, () => createSampleEval(agentName));
//       const processedRecords = evalRecords.map(r => store['processRecord'](r as any));
//       await store.batchInsert({ tableName: TABLE_EVALS, records: await Promise.all(processedRecords) });

//       // page 2 with 5 per page (0-indexed) would be records 10-14
//       const result = await store.getEvals({ agentName, page: 2, perPage: 5 });
//       expect(result.evals).toHaveLength(5);
//       expect(result.total).toBe(15);
//       expect(result.page).toBe(2);
//       expect(result.perPage).toBe(5);
//       expect(result.hasMore).toBe(false); // total is 15, 2*5+5 = 15, no more records
//     });

//     it('should filter by type with pagination for getEvals', async () => {
//       const agentName = 'd1-pagination-type-evals';
//       const testEvals = Array.from({ length: 10 }, () => createSampleEval(agentName, true));
//       const liveEvals = Array.from({ length: 8 }, () => createSampleEval(agentName, false));
//       const processedTestEvals = testEvals.map(r => store['processRecord'](r as any));
//       const processedLiveEvals = liveEvals.map(r => store['processRecord'](r as any));
//       await store.batchInsert({
//         tableName: TABLE_EVALS,
//         records: await Promise.all([...processedTestEvals, ...processedLiveEvals]),
//       });

//       const testResults = await store.getEvals({ agentName, type: 'test', page: 0, perPage: 5 });
//       expect(testResults.evals).toHaveLength(5);
//       expect(testResults.total).toBe(10);
//       expect(testResults.hasMore).toBe(true);

//       const liveResults = await store.getEvals({ agentName, type: 'live', page: 1, perPage: 3 });
//       expect(liveResults.evals).toHaveLength(3); // 8 total, page 0 gets 3, page 1 gets 3, page 2 gets 2
//       expect(liveResults.total).toBe(8);
//       expect(liveResults.hasMore).toBe(true); // 3*1 + 3 < 8

//       const liveResultsPage2 = await store.getEvals({ agentName, type: 'live', page: 2, perPage: 3 });
//       expect(liveResultsPage2.evals).toHaveLength(2);
//       expect(liveResultsPage2.total).toBe(8);
//       expect(liveResultsPage2.hasMore).toBe(false);
//     });

//     it('should filter by date with pagination for getEvals', async () => {
//       const agentName = 'd1-pagination-date-evals';
//       const now = new Date();
//       const yesterday = new Date(now.getTime() - 24 * 60 * 60 * 1000);
//       const dayBeforeYesterday = new Date(now.getTime() - 48 * 60 * 60 * 1000);

//       const recordsToInsert = [
//         createSampleEval(agentName, false, dayBeforeYesterday),
//         createSampleEval(agentName, false, dayBeforeYesterday),
//         createSampleEval(agentName, false, yesterday),
//         createSampleEval(agentName, false, yesterday),
//         createSampleEval(agentName, false, now),
//         createSampleEval(agentName, false, now),
//       ];
//       const processedRecords = recordsToInsert.map(r => store['processRecord'](r as any));
//       await store.batchInsert({ tableName: TABLE_EVALS, records: await Promise.all(processedRecords) });

//       const fromYesterday = await store.getEvals({ agentName, fromDate: yesterday, page: 0, perPage: 3 });
//       expect(fromYesterday.total).toBe(4); // 2 from now, 2 from yesterday
//       expect(fromYesterday.evals).toHaveLength(3);
//       fromYesterday.evals.forEach(
//         e =>
//           expect(new Date(e.createdAt).getTime()).toBeGreaterThanOrEqual(
//             new Date(yesterday.toISOString().split('T')[0]).getTime(),
//           ), // Compare date part only for safety with TZ
//       );
//       if (fromYesterday.evals.length > 0) {
//         expect(new Date(fromYesterday.evals[0].createdAt).toISOString().slice(0, 10)).toEqual(
//           now.toISOString().slice(0, 10),
//         );
//       }

//       const onlyDayBefore = await store.getEvals({
//         agentName,
//         toDate: new Date(yesterday.getTime() - 1), //  Should only include dayBeforeYesterday
//         page: 0,
//         perPage: 5,
//       });
//       expect(onlyDayBefore.total).toBe(2);
//       expect(onlyDayBefore.evals).toHaveLength(2);
//       onlyDayBefore.evals.forEach(e =>
//         expect(new Date(e.createdAt).toISOString().slice(0, 10)).toEqual(dayBeforeYesterday.toISOString().slice(0, 10)),
//       );
//     });
//   });

//   describe('getTraces with pagination', () => {
//     it('should return paginated traces with total count', async () => {
//       const scope = 'd1-test-scope-traces';
//       const traceRecords = Array.from({ length: 18 }, (_, i) => createSampleTraceForDB(`test-trace-${i}`, scope)); // Using createSampleTraceForDB
//       const processedRecords = traceRecords.map(r => store['processRecord'](r as any));
//       await store.batchInsert({ tableName: TABLE_TRACES, records: await Promise.all(processedRecords) });

//       const page1 = await store.getTracesPaginated({
//         scope,
//         page: 0,
//         perPage: 8,
//       });
//       expect(page1.traces).toHaveLength(8);
//       expect(page1.total).toBe(18);
//       expect(page1.page).toBe(0);
//       expect(page1.perPage).toBe(8);
//       expect(page1.hasMore).toBe(true);

//       const page3 = await store.getTracesPaginated({
//         scope,
//         page: 2, // 0-indexed, so this is the 3rd page
//         perPage: 8,
//       });
//       expect(page3.traces).toHaveLength(2); // 18 items, 8 per page. Page 0: 8, Page 1: 8, Page 2: 2

//       expect(page3.total).toBe(18);
//       expect(page3.page).toBe(2);
//       expect(page3.perPage).toBe(8);
//       expect(page3.hasMore).toBe(false);
//     });

//     it('should return an array of traces for the non-paginated method', async () => {
//       const scope = 'd1-array-traces';
//       const traceRecords = [createSampleTraceForDB('trace-arr-1', scope), createSampleTraceForDB('trace-arr-2', scope)];
//       const processedRecords = traceRecords.map(r => store['processRecord'](r as any));
//       await store.batchInsert({ tableName: TABLE_TRACES, records: await Promise.all(processedRecords) });

//       const tracesDefault = await store.getTraces({
//         scope,
//         page: 0,
//         perPage: 5,
//       });
//       expect(Array.isArray(tracesDefault)).toBe(true);
//       expect(tracesDefault.length).toBe(2);
//       // @ts-expect-error Ensure no pagination properties on the array
//       expect(tracesDefault.total).toBeUndefined();
//     });

//     it('should filter by attributes with pagination for getTracesPaginated', async () => {
//       const scope = 'd1-attr-traces';
//       const tracesWithAttr = Array.from({ length: 8 }, (_, i) =>
//         createSampleTraceForDB(`trace-prod-${i}`, scope, { environment: 'prod' }),
//       );
//       const tracesWithoutAttr = Array.from({ length: 5 }, (_, i) =>
//         createSampleTraceForDB(`trace-dev-${i}`, scope, { environment: 'dev' }),
//       );
//       const processedWithAttr = tracesWithAttr.map(r => store['processRecord'](r as any));
//       const processedWithoutAttr = tracesWithoutAttr.map(r => store['processRecord'](r as any));
//       await store.batchInsert({
//         tableName: TABLE_TRACES,
//         records: await Promise.all([...processedWithAttr, ...processedWithoutAttr]),
//       });

//       const prodTraces = await store.getTracesPaginated({
//         scope,
//         attributes: { environment: 'prod' },
//         page: 0,
//         perPage: 5,
//       });
//       expect(prodTraces.traces).toHaveLength(5);
//       expect(prodTraces.total).toBe(8);
//       expect(prodTraces.hasMore).toBe(true);
//     });

//     it('should filter by date with pagination for getTracesPaginated', async () => {
//       const scope = 'd1-date-traces';
//       const now = new Date();
//       const yesterday = new Date(now.getTime() - 24 * 60 * 60 * 1000);
//       const dayBeforeYesterday = new Date(now.getTime() - 48 * 60 * 60 * 1000);

//       const recordsToInsert = [
//         createSampleTraceForDB('t_dbf1', scope, undefined, dayBeforeYesterday),
//         createSampleTraceForDB('t_dbf2', scope, undefined, dayBeforeYesterday),
//         createSampleTraceForDB('t_y1', scope, undefined, yesterday),
//         createSampleTraceForDB('t_y3', scope, undefined, yesterday),
//         createSampleTraceForDB('t_n1', scope, undefined, now),
//         createSampleTraceForDB('t_n2', scope, undefined, now),
//       ];
//       const processedRecords = recordsToInsert.map(r => store['processRecord'](r as any));
//       await store.batchInsert({ tableName: TABLE_TRACES, records: await Promise.all(processedRecords) });

//       const fromYesterday = await store.getTracesPaginated({
//         scope,
//         fromDate: yesterday,
//         page: 0,
//         perPage: 3,
//       });
//       expect(fromYesterday.total).toBe(4); // 2 from now, 2 from yesterday
//       expect(fromYesterday.traces).toHaveLength(3); // Should get 2 from 'now', 1 from 'yesterday' (DESC order)
//       fromYesterday.traces.forEach(t =>
//         expect(new Date(t.createdAt).getTime()).toBeGreaterThanOrEqual(
//           new Date(yesterday.toISOString().split('T')[0]).getTime(),
//         ),
//       );
//       if (fromYesterday.traces.length > 0) {
//         // startTime is used for ordering, createdAt for filtering generally
//         expect(new Date(fromYesterday.traces[0].createdAt).toISOString().slice(0, 10)).toEqual(
//           now.toISOString().slice(0, 10),
//         );
//       }

//       const onlyNow = await store.getTracesPaginated({
//         scope,
//         fromDate: now,
//         toDate: now, // Ensure toDate is inclusive of the 'now' timestamp for D1
//         page: 0,
//         perPage: 5,
//       });
//       expect(onlyNow.total).toBe(2);
//       expect(onlyNow.traces).toHaveLength(2);
//       onlyNow.traces.forEach(t =>
//         expect(new Date(t.createdAt).toISOString().slice(0, 10)).toEqual(now.toISOString().slice(0, 10)),
//       );
//     });
//   });

//   describe('getMessages with pagination', () => {
//     it('should return paginated messages with total count', async () => {
//       const threadData = createSampleThread();
//       const thread = await store.saveThread({ thread: threadData as StorageThreadType });
//       const now = new Date();
//       const yesterday = new Date(
//         now.getFullYear(),
//         now.getMonth(),
//         now.getDate() - 1,
//         now.getHours(),
//         now.getMinutes(),
//         now.getSeconds(),
//       );
//       const dayBeforeYesterday = new Date(
//         now.getFullYear(),
//         now.getMonth(),
//         now.getDate() - 2,
//         now.getHours(),
//         now.getMinutes(),
//         now.getSeconds(),
//       );

//       // Ensure timestamps are distinct for reliable sorting by creating them with a slight delay for testing clarity
//       const messagesToSave: MastraMessageV2[] = [];
//       messagesToSave.push({
//         ...createSampleMessageV2({
//           threadId: thread.id,
//           content: { content: 'dayBefore1' },
//           createdAt: dayBeforeYesterday,
//         }),
//         role: 'user',
//       });
//       await new Promise(r => setTimeout(r, 5));
//       messagesToSave.push({
//         ...createSampleMessageV2({
//           threadId: thread.id,
//           content: { content: 'dayBefore2' },
//           createdAt: new Date(dayBeforeYesterday.getTime() + 1),
//         }),
//         role: 'user',
//       });
//       await new Promise(r => setTimeout(r, 5));
//       messagesToSave.push({
//         ...createSampleMessageV2({ threadId: thread.id, content: { content: 'yesterday1' }, createdAt: yesterday }),
//         role: 'user',
//       });
//       await new Promise(r => setTimeout(r, 5));
//       messagesToSave.push({
//         ...createSampleMessageV2({
//           threadId: thread.id,
//           content: { content: 'yesterday2' },
//           createdAt: new Date(yesterday.getTime() + 1),
//         }),
//         role: 'user',
//       });
//       await new Promise(r => setTimeout(r, 5));
//       messagesToSave.push({
//         ...createSampleMessageV2({ threadId: thread.id, content: { content: 'now1' }, createdAt: now }),
//         role: 'user',
//       });
//       await new Promise(r => setTimeout(r, 5));
//       messagesToSave.push({
//         ...createSampleMessageV2({
//           threadId: thread.id,
//           content: { content: 'now2' },
//           createdAt: new Date(now.getTime() + 1),
//         }),
//         role: 'user',
//       });

//       await store.saveMessages({ messages: messagesToSave, format: 'v2' });
//       // Total 6 messages: 2 now, 2 yesterday, 2 dayBeforeYesterday (oldest to newest)

//       const fromYesterdayResult = await store.getMessagesPaginated({
//         threadId: thread.id,
//         selectBy: {
//           pagination: {
//             dateRange: {
//               start: yesterday,
//             },
//             page: 0,
//             perPage: 3,
//           },
//         },
//         format: 'v2',
//       });
//       expect(fromYesterdayResult.total).toBe(4); // 2 from now, 2 from yesterday
//       expect(fromYesterdayResult.messages).toHaveLength(3);
//       // DB (DESC): now2, now1, yesterday2. (yesterday1 is next page if limit 3)
//       // MessageList sorts ASC: yesterday2, now1, now2.
//       expect(new Date(fromYesterdayResult.messages[0].createdAt).toISOString().slice(0, 10)).toEqual(
//         yesterday.toISOString().slice(0, 10),
//       );
//       expect(new Date(fromYesterdayResult.messages[1].createdAt).toISOString().slice(0, 10)).toEqual(
//         now.toISOString().slice(0, 10),
//       );
//       expect(new Date(fromYesterdayResult.messages[2].createdAt).toISOString().slice(0, 10)).toEqual(
//         now.toISOString().slice(0, 10),
//       );

//       const onlyDayBefore = await store.getMessagesPaginated({
//         threadId: thread.id,
//         selectBy: {
//           pagination: {
//             dateRange: {
//               end: new Date(yesterday.getTime() - 1),
//             },
//             page: 0,
//             perPage: 5,
//           },
//         },
//         format: 'v2',
//       });
//       expect(onlyDayBefore.total).toBe(2);
//       expect(onlyDayBefore.messages).toHaveLength(2);
//       onlyDayBefore.messages.forEach(m =>
//         expect(new Date(m.createdAt).toISOString().slice(0, 10)).toEqual(dayBeforeYesterday.toISOString().slice(0, 10)),
//       );
//     });

//     it('should maintain backward compatibility for getMessages (no pagination params)', async () => {
//       const threadData = createSampleThread();
//       const thread = await store.saveThread({ thread: threadData as StorageThreadType });
//       const msg1 = createSampleMessageV2({ threadId: thread.id, createdAt: new Date(Date.now() - 1000) });
//       const msg2 = createSampleMessageV2({ threadId: thread.id, createdAt: new Date() });
//       await store.saveMessages({ messages: [msg1, msg2] as any as MastraMessageV2[], format: 'v2' });

//       const messages = await store.getMessages({ threadId: thread.id, format: 'v2' });
//       expect(Array.isArray(messages)).toBe(true);
//       expect(messages.length).toBe(2);
//       // Non-paginated path sorts ASC by createdAt
//       expect(messages[0].id).toBe(msg1.id);
//       expect(messages[1].id).toBe(msg2.id);
//       // @ts-expect-error
//       expect(messages.total).toBeUndefined();
//     });
//   });

//   describe('getThreadsByResourceId with pagination', () => {
//     it('should return paginated threads with total count', async () => {
//       const resourceId = `d1-paginated-resource-${randomUUID()}`;
//       const threadRecords: StorageThreadType[] = [];
//       for (let i = 0; i < 17; i++) {
//         // Introduce a small delay to ensure createdAt timestamps are distinct
//         await new Promise(resolve => setTimeout(resolve, 5));
//         const threadData = createSampleThread();
//         threadData.resourceId = resourceId;
//         threadRecords.push(threadData as StorageThreadType);
//       }
//       // Save threads one by one, which should also help with timestamp distinctness
//       for (const tr of threadRecords) {
//         await store.saveThread({ thread: tr });
//       }

//       const page1 = await store.getThreadsByResourceIdPaginated({ resourceId, page: 0, perPage: 7 });
//       expect(page1.threads).toHaveLength(7);
//       expect(page1.total).toBe(17);
//       expect(page1.page).toBe(0);
//       expect(page1.perPage).toBe(7);
//       expect(page1.hasMore).toBe(true);
//       expect(page1.threads[0].id).toBe(threadRecords[16].id);

//       const page3 = await store.getThreadsByResourceIdPaginated({ resourceId, page: 2, perPage: 7 });
//       expect(page3.threads).toHaveLength(3);
//       expect(page3.total).toBe(17);
//       expect(page3.page).toBe(2);
//       expect(page3.perPage).toBe(7);
//       expect(page3.hasMore).toBe(false);
//       expect(page3.threads[0].id).toBe(threadRecords[2].id);
//     });

//     it('should return array when no pagination params for getThreadsByResourceId (backward compatibility)', async () => {
//       const resourceId = `d1-non-paginated-resource-${randomUUID()}`;
//       const threadData = createSampleThread();
//       threadData.resourceId = resourceId;
//       await store.saveThread({ thread: threadData as StorageThreadType });

//       const threads = await store.getThreadsByResourceId({ resourceId });
//       expect(Array.isArray(threads)).toBe(true);
//       expect(threads.length).toBe(1);
//       // @ts-expect-error
//       expect(threads.total).toBeUndefined();
//       // @ts-expect-error
//       expect(threads.page).toBeUndefined();
//       // @ts-expect-error
//       expect(threads.perPage).toBeUndefined();
//       // @ts-expect-error
//       expect(threads.hasMore).toBeUndefined();
//     });
//   });
// });<|MERGE_RESOLUTION|>--- conflicted
+++ resolved
@@ -9,1520 +9,11 @@
 // Increase timeout for all tests in this file
 vi.setConfig({ testTimeout: 30000, hookTimeout: 30000 });
 
-<<<<<<< HEAD
-describe('D1Store', () => {
-  let d1Database: D1Database;
-  let store: D1Store;
-  const tablePrefix = 'test_';
-
-  // Setup before all tests
-  beforeAll(async () => {
-    console.log('Initializing D1Store with Miniflare...');
-
-    // Create a Miniflare instance with D1
-    const mf = new Miniflare({
-      modules: true,
-      script: 'export default {};',
-      d1Databases: { TEST_DB: ':memory:' }, // Use in-memory SQLite for tests
-    });
-
-    // Get the D1 database from Miniflare
-    d1Database = await mf.getD1Database('TEST_DB');
-
-    // Initialize the D1Store with the test database
-    store = new D1Store({
-      binding: d1Database,
-      tablePrefix,
-    });
-
-    // Initialize tables
-    await store.init();
-    console.log('D1Store initialized');
-  });
-
-  // Clean up after all tests
-  afterAll(async () => {
-    // Clean up tables
-    await store.clearTable({ tableName: TABLE_WORKFLOW_SNAPSHOT });
-    await store.clearTable({ tableName: TABLE_MESSAGES });
-    await store.clearTable({ tableName: TABLE_THREADS });
-    await store.clearTable({ tableName: TABLE_EVALS });
-
-    await store.close();
-  });
-
-  // Reset tables before each test
-  beforeEach(async () => {
-    // Clear tables for a clean state
-    await store.clearTable({ tableName: TABLE_WORKFLOW_SNAPSHOT });
-    await store.clearTable({ tableName: TABLE_MESSAGES });
-    await store.clearTable({ tableName: TABLE_THREADS });
-    await store.clearTable({ tableName: TABLE_EVALS });
-  });
-
-  describe('Table Operations', () => {
-    const testTableName = 'test_table';
-    const testTableName2 = 'test_table2';
-
-    beforeEach(async () => {
-      // Try to clean up the test table if it exists
-      try {
-        await store.clearTable({ tableName: testTableName as TABLE_NAMES });
-      } catch {
-        // Table might not exist yet, which is fine
-      }
-      try {
-        await store.clearTable({ tableName: testTableName2 as TABLE_NAMES });
-      } catch {
-        // Table might not exist yet, which is fine
-      }
-    });
-
-    it('should create a new table with schema', async () => {
-      await store.createTable({
-        tableName: testTableName as TABLE_NAMES,
-        schema: {
-          id: { type: 'text', primaryKey: true },
-          title: { type: 'text' },
-          data: { type: 'text', nullable: true },
-          resource_id: { type: 'text' },
-          created_at: { type: 'timestamp' },
-        },
-      });
-
-      // Verify table exists by inserting and retrieving data
-      await store.insert({
-        tableName: testTableName as TABLE_NAMES,
-        record: {
-          id: 'test1',
-          data: 'test-data',
-          title: 'Test Thread',
-          resource_id: 'resource-1',
-        },
-      });
-
-      const result = (await store.load({ tableName: testTableName as TABLE_NAMES, keys: { id: 'test1' } })) as any;
-      expect(result).toBeTruthy();
-      if (result) {
-        expect(result.title).toBe('Test Thread');
-        expect(result.resource_id).toBe('resource-1');
-      }
-    });
-
-    it('should handle multiple table creation', async () => {
-      await store.createTable({
-        tableName: testTableName2 as TABLE_NAMES,
-        schema: {
-          id: { type: 'text', primaryKey: true },
-          thread_id: { type: 'text', nullable: false }, // Use nullable: false instead of required
-          data: { type: 'text', nullable: true },
-        },
-      });
-
-      // Verify both tables work independently
-      await store.insert({
-        tableName: testTableName2 as TABLE_NAMES,
-        record: {
-          id: 'test2',
-          thread_id: 'thread-1',
-          data: 'test-data-2',
-        },
-      });
-
-      const result = (await store.load({
-        tableName: testTableName2 as TABLE_NAMES,
-        keys: { id: 'test2', thread_id: 'thread-1' },
-      })) as any;
-      expect(result).toBeTruthy();
-      if (result) {
-        expect(result.thread_id).toBe('thread-1');
-        expect(result.data).toBe('test-data-2');
-      }
-    });
-
-    it('should clear table data', async () => {
-      await store.createTable({
-        tableName: testTableName as TABLE_NAMES,
-        schema: {
-          id: { type: 'text', primaryKey: true },
-          data: { type: 'text', nullable: true },
-        },
-      });
-
-      // Insert test data
-      await store.insert({
-        tableName: testTableName as TABLE_NAMES,
-        record: { id: 'test1', data: 'test-data' },
-      });
-
-      // Clear the table
-      await store.clearTable({ tableName: testTableName as TABLE_NAMES });
-
-      // Verify data is cleared
-      const result = await store.load({
-        tableName: testTableName as TABLE_NAMES,
-        keys: { id: 'test1' },
-      });
-
-      expect(result).toBeNull();
-    });
-  });
-
-  describe('Trace Operations', () => {
-    beforeEach(async () => {
-      await store.clearTable({ tableName: TABLE_TRACES });
-    });
-
-    it('should retrieve traces with filtering and pagination', async () => {
-      // Insert sample traces
-      const trace1 = createSampleTrace('test-trace-1', 'scope1', { env: 'prod' });
-      const trace2 = createSampleTrace('test-trace-2', 'scope1', { env: 'dev' });
-      const trace3 = createSampleTrace('other-trace', 'scope2', { env: 'prod' });
-
-      await store.insert({ tableName: TABLE_TRACES, record: trace1 });
-      await store.insert({ tableName: TABLE_TRACES, record: trace2 });
-      await store.insert({ tableName: TABLE_TRACES, record: trace3 });
-
-      // Test name filter
-      const testTraces = await store.getTraces({ name: 'test-trace', page: 0, perPage: 10 });
-      expect(testTraces).toHaveLength(2);
-      expect(testTraces.map(t => t.name)).toContain('test-trace-1');
-      expect(testTraces.map(t => t.name)).toContain('test-trace-2');
-
-      // Test scope filter
-      const scope1Traces = await store.getTraces({ scope: 'scope1', page: 0, perPage: 10 });
-      expect(scope1Traces).toHaveLength(2);
-      expect(scope1Traces.every(t => t.scope === 'scope1')).toBe(true);
-
-      // Test attributes filter
-      const prodTraces = await store.getTraces({
-        attributes: { env: 'prod' },
-        page: 0,
-        perPage: 10,
-      });
-      expect(prodTraces).toHaveLength(2);
-      expect(prodTraces.every(t => t.attributes.env === 'prod')).toBe(true);
-
-      // Test pagination
-      const pagedTraces = await store.getTraces({ page: 0, perPage: 2 });
-      expect(pagedTraces).toHaveLength(2);
-
-      // Test combined filters
-      const combinedTraces = await store.getTraces({
-        scope: 'scope1',
-        attributes: { env: 'prod' },
-        page: 0,
-        perPage: 10,
-      });
-      expect(combinedTraces).toHaveLength(1);
-      expect(combinedTraces[0].name).toBe('test-trace-1');
-
-      // Verify trace object structure
-      const trace = combinedTraces[0];
-      expect(trace).toHaveProperty('id');
-      expect(trace).toHaveProperty('parentSpanId');
-      expect(trace).toHaveProperty('traceId');
-      expect(trace).toHaveProperty('name');
-      expect(trace).toHaveProperty('scope');
-      expect(trace).toHaveProperty('kind');
-      expect(trace).toHaveProperty('status');
-      expect(trace).toHaveProperty('events');
-      expect(trace).toHaveProperty('links');
-      expect(trace).toHaveProperty('attributes');
-      expect(trace).toHaveProperty('startTime');
-      expect(trace).toHaveProperty('endTime');
-      expect(trace).toHaveProperty('other');
-      expect(trace).toHaveProperty('createdAt');
-
-      // Verify JSON fields are parsed
-      expect(typeof trace.status).toBe('object');
-      expect(typeof trace.events).toBe('object');
-      expect(typeof trace.links).toBe('object');
-      expect(typeof trace.attributes).toBe('object');
-      expect(typeof trace.other).toBe('object');
-    });
-
-    it('should handle empty results', async () => {
-      const traces = await store.getTraces({ page: 0, perPage: 10 });
-      expect(traces).toHaveLength(0);
-    });
-
-    it('should handle invalid JSON in fields', async () => {
-      const trace = createSampleTrace('test-trace', 'scope');
-      trace.status = 'invalid-json{'; // Intentionally invalid JSON
-
-      await store.insert({ tableName: TABLE_TRACES, record: trace });
-      const traces = await store.getTraces({ page: 0, perPage: 10 });
-
-      expect(traces).toHaveLength(1);
-      expect(traces[0].status).toBe('invalid-json{'); // Should return raw string when JSON parsing fails
-    });
-  });
-
-  describe('Thread Operations', () => {
-    it('should create and retrieve a thread', async () => {
-      const thread = createSampleThread();
-
-      // Save thread
-      const savedThread = await store.saveThread({ thread });
-      expect(savedThread).toEqual(thread);
-
-      // Retrieve thread
-      const retrievedThread = await store.getThreadById({ threadId: thread.id });
-      expect(retrievedThread?.title).toEqual(thread.title);
-      expect(retrievedThread).not.toBeNull();
-      expect(retrievedThread?.id).toBe(thread.id);
-      expect(retrievedThread?.title).toBe(thread.title);
-      expect(retrievedThread?.metadata).toEqual(thread.metadata);
-    });
-
-    it('should return null for non-existent thread', async () => {
-      const result = await store.getThreadById({ threadId: 'non-existent' });
-      expect(result).toBeNull();
-    });
-
-    it('should get threads by resource ID', async () => {
-      const thread1 = createSampleThread();
-      const thread2 = { ...createSampleThread(), resourceId: thread1.resourceId };
-
-      await store.saveThread({ thread: thread1 });
-      await store.saveThread({ thread: thread2 });
-
-      const threads = await store.getThreadsByResourceId({ resourceId: thread1.resourceId });
-      expect(threads).toHaveLength(2);
-      expect(threads.map(t => t.id)).toEqual(expect.arrayContaining([thread1.id, thread2.id]));
-    });
-
-    it('should create and retrieve a thread with the same given threadId and resourceId', async () => {
-      const exampleThreadId = '1346362547862769664';
-      const exampleResourceId = '532374164040974346';
-      const createdAt = new Date();
-      const updatedAt = new Date();
-      const thread = createSampleThreadWithParams(exampleThreadId, exampleResourceId, createdAt, updatedAt);
-
-      // Save thread
-      const savedThread = await store.saveThread({ thread });
-      expect(savedThread).toEqual(thread);
-
-      // Retrieve thread
-      const retrievedThread = await store.getThreadById({ threadId: thread.id });
-      expect(retrievedThread?.id).toEqual(exampleThreadId);
-      expect(retrievedThread?.resourceId).toEqual(exampleResourceId);
-      expect(retrievedThread?.title).toEqual(thread.title);
-      expect(retrievedThread?.createdAt.toISOString()).toEqual(createdAt.toISOString());
-      expect(retrievedThread?.updatedAt.toISOString()).toEqual(updatedAt.toISOString());
-    });
-
-    it('should update thread title and metadata', async () => {
-      const thread = createSampleThread();
-      await store.saveThread({ thread });
-
-      const updatedTitle = 'Updated Title';
-      const updatedMetadata = { newKey: 'newValue' };
-      const updatedThread = await store.updateThread({
-        id: thread.id,
-        title: updatedTitle,
-        metadata: updatedMetadata,
-      });
-
-      expect(updatedThread.title).toBe(updatedTitle);
-      expect(updatedThread.metadata).toEqual({
-        ...thread.metadata,
-        ...updatedMetadata,
-      });
-
-      // Verify persistence with retry
-      const retrieved = await store.getThreadById({ threadId: thread.id });
-      expect(retrieved?.title).toBe(updatedTitle);
-      expect(retrieved?.metadata).toEqual(expect.objectContaining(updatedMetadata));
-    });
-
-    it('should update thread updatedAt when a message is saved to it', async () => {
-      const thread = createSampleThread();
-      await store.saveThread({ thread });
-
-      // Get the initial thread to capture the original updatedAt
-      const initialThread = await store.getThreadById({ threadId: thread.id });
-      expect(initialThread).toBeDefined();
-      const originalUpdatedAt = initialThread!.updatedAt;
-
-      // Wait a small amount to ensure different timestamp
-      await new Promise(resolve => setTimeout(resolve, 100));
-
-      // Create and save a message to the thread
-      const message = createSampleMessageV2({ threadId: thread.id });
-      await store.saveMessages({ messages: [message], format: 'v2' });
-
-      // Retrieve the thread again and check that updatedAt was updated
-      const updatedThread = await store.getThreadById({ threadId: thread.id });
-      expect(updatedThread).toBeDefined();
-      expect(updatedThread!.updatedAt.getTime()).toBeGreaterThan(originalUpdatedAt.getTime());
-    });
-
-    it('should delete thread and its messages', async () => {
-      const thread = createSampleThread();
-      await store.saveThread({ thread });
-
-      // Add some messages
-      const messages = [createSampleMessageV2({ threadId: thread.id }), createSampleMessageV2({ threadId: thread.id })];
-      await store.saveMessages({ messages, format: 'v2' });
-
-      await store.deleteThread({ threadId: thread.id });
-
-      // Verify thread deletion
-      const retrievedThread = await store.getThreadById({ threadId: thread.id });
-      expect(retrievedThread).toBeNull();
-
-      // Verify thread is gone
-      const threads = await store.getThreadsByResourceId({ resourceId: thread.resourceId });
-      expect(threads).toHaveLength(0);
-
-      // Verify messages were also deleted
-      const retrievedMessages = await store.getMessages({ threadId: thread.id, format: 'v2' });
-      expect(retrievedMessages).toHaveLength(0);
-    });
-  });
-
-  describe('Message Operations', () => {
-    it('should handle empty message array', async () => {
-      const result = await store.saveMessages({ messages: [] });
-      expect(result).toEqual([]);
-    });
-
-    it('should save and retrieve messages', async () => {
-      const thread = createSampleThread();
-      await store.saveThread({ thread });
-
-      const messages = [createSampleMessageV2({ threadId: thread.id }), createSampleMessageV2({ threadId: thread.id })];
-
-      // Save messages
-      const savedMessages = await store.saveMessages({ messages, format: 'v2' });
-      expect(savedMessages).toEqual(
-        messages.map(m =>
-          expect.objectContaining({
-            content: {
-              content: m.content.content,
-              format: 2,
-              parts: [{ type: 'text', text: m.content.content }],
-            },
-          }),
-        ),
-      );
-
-      // Retrieve messages
-      const retrievedMessages = await store.getMessages({ threadId: thread.id, format: 'v2' });
-      const checkMessages = messages.map(m => {
-        const { resourceId, type, content, ...rest } = m;
-        return {
-          ...rest,
-          content: {
-            content: content.content,
-            format: 2,
-            parts: [{ type: 'text', text: content.content }],
-          },
-        };
-      });
-      expect(retrievedMessages).toEqual(expect.arrayContaining(checkMessages));
-    });
-
-    it('should handle empty message array', async () => {
-      const result = await store.saveMessages({ messages: [] });
-      expect(result).toEqual([]);
-    });
-
-    it('should maintain message order', async () => {
-      const thread = createSampleThread();
-      await store.saveThread({ thread });
-
-      const messages = [
-        createSampleMessageV2({ threadId: thread.id, content: { content: 'First' } }),
-        createSampleMessageV2({ threadId: thread.id, content: { content: 'Second' } }),
-        createSampleMessageV2({ threadId: thread.id, content: { content: 'Third' } }),
-      ];
-
-      await store.saveMessages({ messages, format: 'v2' });
-
-      const retrievedMessages = await store.getMessages({ threadId: thread.id, format: 'v2' });
-      expect(retrievedMessages).toHaveLength(3);
-
-      // Verify order is maintained
-      retrievedMessages.forEach((msg, idx) => {
-        const match = messages[idx].content;
-        expect(msg.content).toEqual(
-          expect.objectContaining({
-            format: 2,
-            parts: match.parts,
-          }),
-        );
-      });
-    });
-
-    it('should rollback on error during message save', async () => {
-      const thread = createSampleThread();
-      await store.saveThread({ thread });
-
-      const messages = [
-        createSampleMessageV2({ threadId: thread.id }),
-        { ...createSampleMessageV2({ threadId: thread.id }), id: null }, // This will cause an error
-      ] as any as MastraMessageV2[];
-
-      await expect(store.saveMessages({ messages, format: 'v2' })).rejects.toThrow();
-
-      // Verify no messages were saved
-      const savedMessages = await store.getMessages({ threadId: thread.id, format: 'v2' });
-      expect(savedMessages).toHaveLength(0);
-    });
-
-    it('should upsert messages: duplicate id+threadId results in update, not duplicate row', async () => {
-      const thread = await createSampleThread();
-      await store.saveThread({ thread });
-      const baseMessage = createSampleMessageV2({
-        threadId: thread.id,
-        createdAt: new Date(),
-        content: { content: 'Original' },
-        resourceId: thread.resourceId,
-      });
-
-      // Insert the message for the first time
-      await store.saveMessages({ messages: [baseMessage], format: 'v2' });
-
-      // Insert again with the same id and threadId but different content
-      const updatedMessage = {
-        ...createSampleMessageV2({
-          threadId: thread.id,
-          createdAt: new Date(),
-          content: { content: 'Updated' },
-          resourceId: thread.resourceId,
-        }),
-        id: baseMessage.id,
-      };
-
-      await store.saveMessages({ messages: [updatedMessage], format: 'v2' });
-
-      // Retrieve messages for the thread
-      const retrievedMessages = await store.getMessages({ threadId: thread.id, format: 'v2' });
-
-      // Only one message should exist for that id+threadId
-      expect(retrievedMessages.filter(m => m.id === baseMessage.id)).toHaveLength(1);
-
-      // The content should be the updated one
-      expect(retrievedMessages.find(m => m.id === baseMessage.id)?.content.content).toBe('Updated');
-    });
-
-    it('should upsert messages: duplicate id and different threadid', async () => {
-      const thread1 = await createSampleThread();
-      const thread2 = await createSampleThread();
-      await store.saveThread({ thread: thread1 });
-      await store.saveThread({ thread: thread2 });
-
-      const message = createSampleMessageV2({
-        threadId: thread1.id,
-        createdAt: new Date(),
-        content: { content: 'Thread1 Content' },
-        resourceId: thread1.resourceId,
-      });
-
-      // Insert message into thread1
-      await store.saveMessages({ messages: [message], format: 'v2' });
-
-      // Attempt to insert a message with the same id but different threadId
-      const conflictingMessage = {
-        ...createSampleMessageV2({
-          threadId: thread2.id, // different thread
-          content: { content: 'Thread2 Content' },
-          resourceId: thread2.resourceId,
-        }),
-        id: message.id,
-      };
-
-      // Save should move the message to the new thread
-      await store.saveMessages({ messages: [conflictingMessage], format: 'v2' });
-
-      // Retrieve messages for both threads
-      const thread1Messages = await store.getMessages({ threadId: thread1.id, format: 'v2' });
-      const thread2Messages = await store.getMessages({ threadId: thread2.id, format: 'v2' });
-
-      // Thread 1 should NOT have the message with that id
-      expect(thread1Messages.find(m => m.id === message.id)).toBeUndefined();
-
-      // Thread 2 should have the message with that id
-      expect(thread2Messages.find(m => m.id === message.id)?.content.content).toBe('Thread2 Content');
-    });
-
-    // it('should retrieve messages w/ next/prev messages by message id + resource id', async () => {
-    //   const messages: MastraMessageV2[] = [
-    //     createSampleMessage({ threadId: 'thread-one', content: 'First', resourceId: 'cross-thread-resource' }),
-    //     createSampleMessage({ threadId: 'thread-one', content: 'Second', resourceId: 'cross-thread-resource' }),
-    //     createSampleMessage({ threadId: 'thread-one', content: 'Third', resourceId: 'cross-thread-resource' }),
-
-    //     createSampleMessage({ threadId: 'thread-two', content: 'Fourth', resourceId: 'cross-thread-resource' }),
-    //     createSampleMessage({ threadId: 'thread-two', content: 'Fifth', resourceId: 'cross-thread-resource' }),
-    //     createSampleMessage({ threadId: 'thread-two', content: 'Sixth', resourceId: 'cross-thread-resource' }),
-
-    //     createSampleMessage({ threadId: 'thread-three', content: 'Seventh', resourceId: 'other-resource' }),
-    //     createSampleMessage({ threadId: 'thread-three', content: 'Eighth', resourceId: 'other-resource' }),
-    //   ];
-
-    //   await store.saveMessages({ messages: messages, format: 'v2' });
-
-    //   const retrievedMessages = await store.getMessages({ threadId: 'thread-one', format: 'v2' });
-    //   expect(retrievedMessages).toHaveLength(3);
-    //   expect(retrievedMessages.map((m: any) => m.content.parts[0].text)).toEqual(['First', 'Second', 'Third']);
-
-    //   const retrievedMessages2 = await store.getMessages({ threadId: 'thread-two', format: 'v2' });
-    //   expect(retrievedMessages2).toHaveLength(3);
-    //   expect(retrievedMessages2.map((m: any) => m.content.parts[0].text)).toEqual(['Fourth', 'Fifth', 'Sixth']);
-
-    //   const retrievedMessages3 = await store.getMessages({ threadId: 'thread-three', format: 'v2' });
-    //   expect(retrievedMessages3).toHaveLength(2);
-    //   expect(retrievedMessages3.map((m: any) => m.content.parts[0].text)).toEqual(['Seventh', 'Eighth']);
-
-    //   const crossThreadMessages = await store.getMessages({
-    //     threadId: 'thread-doesnt-exist',
-    //     resourceId: 'cross-thread-resource',
-    //     format: 'v2',
-    //     selectBy: {
-    //       last: 0,
-    //       include: [
-    //         {
-    //           id: messages[1].id,
-    //           withNextMessages: 2,
-    //           withPreviousMessages: 2,
-    //         },
-    //         {
-    //           id: messages[4].id,
-    //           withPreviousMessages: 2,
-    //           withNextMessages: 2,
-    //         },
-    //       ],
-    //     },
-    //   });
-
-    //   expect(crossThreadMessages).toHaveLength(6);
-    //   expect(crossThreadMessages.filter(m => m.threadId === `thread-one`)).toHaveLength(3);
-    //   expect(crossThreadMessages.filter(m => m.threadId === `thread-two`)).toHaveLength(3);
-
-    //   const crossThreadMessages2 = await store.getMessages({
-    //     threadId: 'thread-one',
-    //     resourceId: 'cross-thread-resource',
-    //     format: 'v2',
-    //     selectBy: {
-    //       last: 0,
-    //       include: [
-    //         {
-    //           id: messages[4].id,
-    //           withPreviousMessages: 1,
-    //           withNextMessages: 30,
-    //         },
-    //       ],
-    //     },
-    //   });
-
-    //   expect(crossThreadMessages2).toHaveLength(3);
-    //   expect(crossThreadMessages2.filter(m => m.threadId === `thread-one`)).toHaveLength(0);
-    //   expect(crossThreadMessages2.filter(m => m.threadId === `thread-two`)).toHaveLength(3);
-
-    //   const crossThreadMessages3 = await store.getMessages({
-    //     threadId: 'thread-two',
-    //     resourceId: 'cross-thread-resource',
-    //     format: 'v2',
-    //     selectBy: {
-    //       last: 0,
-    //       include: [
-    //         {
-    //           id: messages[1].id,
-    //           withNextMessages: 1,
-    //           withPreviousMessages: 1,
-    //         },
-    //       ],
-    //     },
-    //   });
-
-    //   expect(crossThreadMessages3).toHaveLength(3);
-    //   expect(crossThreadMessages3.filter(m => m.threadId === `thread-one`)).toHaveLength(3);
-    //   expect(crossThreadMessages3.filter(m => m.threadId === `thread-two`)).toHaveLength(0);
-    // });
-  });
-
-  describe('Workflow Operations', () => {
-    beforeAll(async () => {
-      // Create workflow_snapshot table
-      await store.createTable({
-        tableName: TABLE_WORKFLOW_SNAPSHOT,
-        schema: {
-          workflow_name: { type: 'text', nullable: false },
-          run_id: { type: 'text', nullable: false },
-          snapshot: { type: 'text', nullable: false },
-          created_at: { type: 'timestamp', nullable: false },
-          updated_at: { type: 'timestamp', nullable: false },
-        },
-      });
-    });
-    it('should save and retrieve workflow snapshots', async () => {
-      const { snapshot, runId } = createSampleWorkflowSnapshot('success');
-
-      await store.persistWorkflowSnapshot({
-        workflowName: 'test-workflow',
-        runId,
-        snapshot,
-      });
-      await new Promise(resolve => setTimeout(resolve, 5000));
-
-      const retrieved = await store.loadWorkflowSnapshot({
-        workflowName: 'test-workflow',
-        runId,
-      });
-      expect(retrieved).toEqual(snapshot);
-    });
-
-    it('should handle non-existent workflow snapshots', async () => {
-      const result = await store.loadWorkflowSnapshot({
-        workflowName: 'test-workflow',
-        runId: 'non-existent',
-      });
-      expect(result).toBeNull();
-    });
-
-    it('should update workflow snapshot status', async () => {
-      const { snapshot, runId } = createSampleWorkflowSnapshot('success');
-
-      await store.persistWorkflowSnapshot({
-        workflowName: 'test-workflow',
-        runId,
-        snapshot,
-      });
-
-      const updatedSnapshot = {
-        ...snapshot,
-        value: { [runId]: 'completed' },
-        timestamp: Date.now(),
-      };
-
-      await store.persistWorkflowSnapshot({
-        workflowName: 'test-workflow',
-        runId,
-        snapshot: updatedSnapshot,
-      });
-
-      const retrieved = await store.loadWorkflowSnapshot({
-        workflowName: 'test-workflow',
-        runId,
-      });
-      expect(retrieved?.value[runId]).toBe('completed');
-      expect(retrieved?.timestamp).toBeGreaterThan(snapshot.timestamp);
-    });
-  });
-
-  describe('Date Handling', () => {
-    it('should handle Date objects in thread operations', async () => {
-      const now = new Date();
-      const thread = {
-        id: 'thread-date-1',
-        resourceId: 'resource-1',
-        title: 'Test Thread',
-        createdAt: now,
-        updatedAt: now,
-        metadata: {},
-      };
-
-      await store.saveThread({ thread });
-      const retrievedThread = await store.getThreadById({ threadId: thread.id });
-      expect(retrievedThread?.createdAt).toBeInstanceOf(Date);
-      expect(retrievedThread?.updatedAt).toBeInstanceOf(Date);
-      expect(retrievedThread?.createdAt.toISOString()).toBe(now.toISOString());
-      expect(retrievedThread?.updatedAt.toISOString()).toBe(now.toISOString());
-    });
-
-    it('should handle ISO string dates in thread operations', async () => {
-      const now = new Date();
-      const thread = {
-        id: 'thread-date-2',
-        resourceId: 'resource-1',
-        title: 'Test Thread',
-        createdAt: now.toISOString(),
-        updatedAt: now.toISOString(),
-        metadata: {},
-      };
-
-      await store.saveThread({ thread: thread as any });
-      const retrievedThread = await store.getThreadById({ threadId: thread.id });
-      expect(retrievedThread?.createdAt).toBeInstanceOf(Date);
-      expect(retrievedThread?.updatedAt).toBeInstanceOf(Date);
-      expect(retrievedThread?.createdAt.toISOString()).toBe(now.toISOString());
-      expect(retrievedThread?.updatedAt.toISOString()).toBe(now.toISOString());
-    });
-  });
-
-  describe('Message Ordering', () => {
-    it('should handle duplicate timestamps gracefully', async () => {
-      const thread = createSampleThread();
-      await store.saveThread({ thread });
-
-      // Create messages with identical timestamps
-      const timestamp = new Date();
-      const messages = Array.from({ length: 3 }, () =>
-        createSampleMessageV2({ threadId: thread.id, createdAt: timestamp }),
-      );
-
-      await store.saveMessages({ messages, format: 'v2' });
-
-      // Verify order is maintained based on insertion order
-      const order = await store.getMessages({ threadId: thread.id, format: 'v2' });
-      const orderIds = order.map(m => m.id);
-      const messageIds = messages.map(m => m.id);
-
-      // Order should match insertion order
-      expect(orderIds).toEqual(messageIds);
-    });
-
-    it('should preserve write order when messages are saved concurrently', async () => {
-      const thread = createSampleThread();
-      await store.saveThread({ thread });
-
-      // Create messages with different timestamps
-      const now = Date.now();
-      const messages = Array.from({ length: 3 }, (_, i) =>
-        createSampleMessageV2({ threadId: thread.id, createdAt: new Date(now - (2 - i) * 1000) }),
-      );
-
-      // Save messages in reverse order to verify write order is preserved
-      const reversedMessages = [...messages].reverse(); // newest -> oldest
-      await Promise.all(reversedMessages.map(msg => store.saveMessages({ messages: [msg], format: 'v2' })));
-
-      // Verify messages are saved and maintain write order (not timestamp order)
-      const order = await store.getMessages({ threadId: thread.id, format: 'v2' });
-      const orderIds = order.map(m => m.id);
-      const messageIds = messages.map(m => m.id);
-
-      // Order should match insertion order
-      expect(orderIds).toEqual(messageIds);
-    });
-
-    it('should maintain message order using sorted sets', async () => {
-      const thread = createSampleThread();
-      await store.saveThread({ thread });
-
-      // Create messages with explicit timestamps to test chronological ordering
-      const baseTime = new Date('2025-03-14T23:30:20.930Z').getTime();
-      const messages = [
-        createSampleMessageV2({ threadId: thread.id, content: { content: 'First' }, createdAt: new Date(baseTime) }),
-        createSampleMessageV2({
-          threadId: thread.id,
-          content: { content: 'Second' },
-          createdAt: new Date(baseTime + 1000),
-        }),
-        createSampleMessageV2({
-          threadId: thread.id,
-          content: { content: 'Third' },
-          createdAt: new Date(baseTime + 2000),
-        }),
-      ];
-
-      await store.saveMessages({ messages, format: 'v2' });
-
-      await new Promise(resolve => setTimeout(resolve, 5000));
-
-      // Get messages and verify order
-      const order = await store.getMessages({ threadId: thread.id, format: 'v2' });
-      expect(order.length).toBe(3);
-    });
-  });
-
-  describe('Workflow Snapshots', () => {
-    beforeEach(async () => {
-      // Clear workflow snapshots before each test
-      await store.clearTable({ tableName: TABLE_WORKFLOW_SNAPSHOT });
-    });
-
-    it('should persist and load workflow snapshots', async () => {
-      const { snapshot, runId } = createSampleWorkflowSnapshot('running');
-
-      await store.persistWorkflowSnapshot({
-        workflowName: 'test-workflow',
-        runId,
-        snapshot,
-      });
-      await new Promise(resolve => setTimeout(resolve, 5000));
-
-      const retrieved = await store.loadWorkflowSnapshot({
-        workflowName: 'test-workflow',
-        runId,
-      });
-
-      expect(retrieved).toEqual(snapshot);
-    });
-
-    it('should handle non-existent workflow snapshots', async () => {
-      const retrieved = await store.loadWorkflowSnapshot({
-        workflowName: 'non-existent',
-        runId: 'non-existent',
-      });
-
-      expect(retrieved).toBeNull();
-    });
-
-    it('should update existing workflow snapshot', async () => {
-      const { snapshot, runId } = createSampleWorkflowSnapshot('running');
-
-      await store.persistWorkflowSnapshot({
-        workflowName: 'test-workflow',
-        runId,
-        snapshot,
-      });
-
-      const updatedSnapshot = {
-        ...snapshot,
-        value: { [runId]: 'completed' },
-        timestamp: Date.now(),
-      };
-
-      await store.persistWorkflowSnapshot({
-        workflowName: 'test-workflow',
-        runId,
-        snapshot: updatedSnapshot,
-      });
-
-      const loadedSnapshot = await store.loadWorkflowSnapshot({
-        workflowName: 'test-workflow',
-        runId,
-      });
-
-      expect(loadedSnapshot).toEqual(updatedSnapshot);
-    });
-
-    it('should handle complex workflow state', async () => {
-      const runId = `run-${randomUUID()}`;
-      const workflowName = 'complex-workflow';
-
-      const complexSnapshot = {
-        runId,
-        value: { currentState: 'running' },
-        timestamp: Date.now(),
-        context: {
-          'step-1': {
-            status: 'success',
-            output: {
-              nestedData: {
-                array: [1, 2, 3],
-                object: { key: 'value' },
-                date: new Date().toISOString(),
-              },
-            },
-          },
-          'step-2': {
-            status: 'suspended',
-            dependencies: ['step-3', 'step-4'],
-          },
-          input: {
-            type: 'scheduled',
-            metadata: {
-              schedule: '0 0 * * *',
-              timezone: 'UTC',
-            },
-          },
-        },
-        activePaths: [],
-        suspendedPaths: {},
-        status: 'success',
-        serializedStepGraph: [],
-      } as unknown as WorkflowRunState;
-
-      await store.persistWorkflowSnapshot({
-        workflowName,
-        runId,
-        snapshot: complexSnapshot,
-      });
-
-      const loadedSnapshot = await store.loadWorkflowSnapshot({
-        workflowName,
-        runId,
-      });
-
-      expect(loadedSnapshot).toEqual(complexSnapshot);
-    });
-  });
-
-  describe('getWorkflowRuns', () => {
-    beforeEach(async () => {
-      await store.clearTable({ tableName: TABLE_WORKFLOW_SNAPSHOT });
-    });
-    it('returns empty array when no workflows exist', async () => {
-      const { runs, total } = await store.getWorkflowRuns();
-      expect(runs).toEqual([]);
-      expect(total).toBe(0);
-    });
-
-    it('returns all workflows by default', async () => {
-      const workflowName1 = 'default_test_1';
-      const workflowName2 = 'default_test_2';
-
-      const { snapshot: workflow1, runId: runId1, stepId: stepId1 } = createSampleWorkflowSnapshot('success');
-      const { snapshot: workflow2, runId: runId2, stepId: stepId2 } = createSampleWorkflowSnapshot('failed');
-
-      await store.persistWorkflowSnapshot({ workflowName: workflowName1, runId: runId1, snapshot: workflow1 });
-      await new Promise(resolve => setTimeout(resolve, 10)); // Small delay to ensure different timestamps
-      await store.persistWorkflowSnapshot({ workflowName: workflowName2, runId: runId2, snapshot: workflow2 });
-
-      const { runs, total } = await store.getWorkflowRuns();
-      expect(runs).toHaveLength(2);
-      expect(total).toBe(2);
-      expect(runs[0]!.workflowName).toBe(workflowName2); // Most recent first
-      expect(runs[1]!.workflowName).toBe(workflowName1);
-      const firstSnapshot = runs[0]!.snapshot;
-      const secondSnapshot = runs[1]!.snapshot;
-      checkWorkflowSnapshot(firstSnapshot, stepId2, 'failed');
-      checkWorkflowSnapshot(secondSnapshot, stepId1, 'success');
-    });
-
-    it('filters by workflow name', async () => {
-      const workflowName1 = 'filter_test_1';
-      const workflowName2 = 'filter_test_2';
-
-      const { snapshot: workflow1, runId: runId1, stepId: stepId1 } = createSampleWorkflowSnapshot('success');
-      const { snapshot: workflow2, runId: runId2 } = createSampleWorkflowSnapshot('failed');
-
-      await store.persistWorkflowSnapshot({ workflowName: workflowName1, runId: runId1, snapshot: workflow1 });
-      await new Promise(resolve => setTimeout(resolve, 10)); // Small delay to ensure different timestamps
-      await store.persistWorkflowSnapshot({ workflowName: workflowName2, runId: runId2, snapshot: workflow2 });
-
-      const { runs, total } = await store.getWorkflowRuns({ workflowName: workflowName1 });
-      expect(runs).toHaveLength(1);
-      expect(total).toBe(1);
-      expect(runs[0]!.workflowName).toBe(workflowName1);
-      const snapshot = runs[0]!.snapshot;
-      checkWorkflowSnapshot(snapshot, stepId1, 'success');
-    });
-
-    it('filters by date range', async () => {
-      const now = new Date();
-      const yesterday = new Date(now.getTime() - 24 * 60 * 60 * 1000);
-      const twoDaysAgo = new Date(now.getTime() - 2 * 24 * 60 * 60 * 1000);
-      const workflowName1 = 'date_test_1';
-      const workflowName2 = 'date_test_2';
-      const workflowName3 = 'date_test_3';
-
-      const { snapshot: workflow1, runId: runId1 } = createSampleWorkflowSnapshot('success');
-      const { snapshot: workflow2, runId: runId2, stepId: stepId2 } = createSampleWorkflowSnapshot('failed');
-      const { snapshot: workflow3, runId: runId3, stepId: stepId3 } = createSampleWorkflowSnapshot('suspended');
-
-      await store.insert({
-        tableName: TABLE_WORKFLOW_SNAPSHOT,
-        record: {
-          workflow_name: workflowName1,
-          run_id: runId1,
-          snapshot: workflow1,
-          createdAt: twoDaysAgo,
-          updatedAt: twoDaysAgo,
-        },
-      });
-      await store.insert({
-        tableName: TABLE_WORKFLOW_SNAPSHOT,
-        record: {
-          workflow_name: workflowName2,
-          run_id: runId2,
-          snapshot: workflow2,
-          createdAt: yesterday,
-          updatedAt: yesterday,
-        },
-      });
-      await store.insert({
-        tableName: TABLE_WORKFLOW_SNAPSHOT,
-        record: {
-          workflow_name: workflowName3,
-          run_id: runId3,
-          snapshot: workflow3,
-          createdAt: now,
-          updatedAt: now,
-        },
-      });
-
-      const { runs } = await store.getWorkflowRuns({
-        fromDate: yesterday,
-        toDate: now,
-      });
-
-      expect(runs).toHaveLength(2);
-      expect(runs[0]!.workflowName).toBe(workflowName3);
-      expect(runs[1]!.workflowName).toBe(workflowName2);
-      const firstSnapshot = runs[0]!.snapshot;
-      const secondSnapshot = runs[1]!.snapshot;
-      checkWorkflowSnapshot(firstSnapshot, stepId3, 'suspended');
-      checkWorkflowSnapshot(secondSnapshot, stepId2, 'failed');
-    });
-
-    it('handles pagination', async () => {
-      const workflowName1 = 'page_test_1';
-      const workflowName2 = 'page_test_2';
-      const workflowName3 = 'page_test_3';
-
-      const { snapshot: workflow1, runId: runId1, stepId: stepId1 } = createSampleWorkflowSnapshot('success');
-      const { snapshot: workflow2, runId: runId2, stepId: stepId2 } = createSampleWorkflowSnapshot('failed');
-      const { snapshot: workflow3, runId: runId3, stepId: stepId3 } = createSampleWorkflowSnapshot('suspended');
-
-      await store.persistWorkflowSnapshot({ workflowName: workflowName1, runId: runId1, snapshot: workflow1 });
-      await new Promise(resolve => setTimeout(resolve, 10)); // Small delay to ensure different timestamps
-      await store.persistWorkflowSnapshot({ workflowName: workflowName2, runId: runId2, snapshot: workflow2 });
-      await new Promise(resolve => setTimeout(resolve, 10)); // Small delay to ensure different timestamps
-      await store.persistWorkflowSnapshot({ workflowName: workflowName3, runId: runId3, snapshot: workflow3 });
-
-      // Get first page
-      const page1 = await store.getWorkflowRuns({ limit: 2, offset: 0 });
-      expect(page1.runs).toHaveLength(2);
-      expect(page1.total).toBe(3); // Total count of all records
-      expect(page1.runs[0]!.workflowName).toBe(workflowName3);
-      expect(page1.runs[1]!.workflowName).toBe(workflowName2);
-      const firstSnapshot = page1.runs[0]!.snapshot;
-      const secondSnapshot = page1.runs[1]!.snapshot;
-      checkWorkflowSnapshot(firstSnapshot, stepId3, 'suspended');
-      checkWorkflowSnapshot(secondSnapshot, stepId2, 'failed');
-
-      // Get second page
-      const page2 = await store.getWorkflowRuns({ limit: 2, offset: 2 });
-      expect(page2.runs).toHaveLength(1);
-      expect(page2.total).toBe(3);
-      expect(page2.runs[0]!.workflowName).toBe(workflowName1);
-      const snapshot = page2.runs[0]!.snapshot;
-      checkWorkflowSnapshot(snapshot, stepId1, 'success');
-    });
-  });
-
-  describe('getWorkflowRunById', () => {
-    const workflowName = 'workflow-id-test';
-    let runId: string;
-    let stepId: string;
-
-    beforeEach(async () => {
-      // Insert a workflow run for positive test
-      const sample = createSampleWorkflowSnapshot('success');
-      runId = sample.runId;
-      stepId = sample.stepId;
-      await store.insert({
-        tableName: TABLE_WORKFLOW_SNAPSHOT,
-        record: {
-          workflow_name: workflowName,
-          run_id: runId,
-          resourceId: 'resource-abc',
-          snapshot: sample.snapshot,
-          createdAt: new Date(),
-          updatedAt: new Date(),
-        },
-      });
-    });
-
-    it('should retrieve a workflow run by ID', async () => {
-      const found = await store.getWorkflowRunById({
-        runId,
-        workflowName,
-      });
-      expect(found).not.toBeNull();
-      expect(found?.runId).toBe(runId);
-      checkWorkflowSnapshot(found?.snapshot!, stepId, 'success');
-    });
-
-    it('should return null for non-existent workflow run ID', async () => {
-      const notFound = await store.getWorkflowRunById({
-        runId: 'non-existent-id',
-        workflowName,
-      });
-      expect(notFound).toBeNull();
-    });
-  });
-  describe('getWorkflowRuns with resourceId', () => {
-    const workflowName = 'workflow-id-test';
-    let resourceId: string;
-    let runIds: string[] = [];
-
-    beforeEach(async () => {
-      // Insert multiple workflow runs for the same resourceId
-      resourceId = 'resource-shared';
-      for (const status of ['success', 'failed']) {
-        const sample = createSampleWorkflowSnapshot(status);
-        runIds.push(sample.runId);
-        await store.insert({
-          tableName: TABLE_WORKFLOW_SNAPSHOT,
-          record: {
-            workflow_name: workflowName,
-            run_id: sample.runId,
-            resourceId,
-            snapshot: sample.snapshot,
-            createdAt: new Date(),
-            updatedAt: new Date(),
-          },
-        });
-      }
-      // Insert a run with a different resourceId
-      const other = createSampleWorkflowSnapshot('waiting');
-      await store.insert({
-        tableName: TABLE_WORKFLOW_SNAPSHOT,
-        record: {
-          workflow_name: workflowName,
-          run_id: other.runId,
-          resourceId: 'resource-other',
-          snapshot: other.snapshot,
-          createdAt: new Date(),
-          updatedAt: new Date(),
-        },
-      });
-    });
-
-    it('should retrieve all workflow runs by resourceId', async () => {
-      const { runs } = await store.getWorkflowRuns({
-        resourceId,
-        workflowName,
-      });
-      expect(Array.isArray(runs)).toBe(true);
-      expect(runs.length).toBeGreaterThanOrEqual(2);
-      for (const run of runs) {
-        expect(run.resourceId).toBe(resourceId);
-      }
-    });
-
-    it('should return an empty array if no workflow runs match resourceId', async () => {
-      const { runs } = await store.getWorkflowRuns({
-        resourceId: 'non-existent-resource',
-        workflowName,
-      });
-      expect(Array.isArray(runs)).toBe(true);
-      expect(runs.length).toBe(0);
-    });
-  });
-
-  describe('hasColumn', () => {
-    const tempTable = 'temp_test_table';
-
-    beforeEach(async () => {
-      // Always try to drop the table before each test, ignore errors if it doesn't exist
-      try {
-        await store['executeQuery']({ sql: `DROP TABLE IF EXISTS ${tempTable}` });
-      } catch {
-        /* ignore */
-      }
-    });
-
-    it('returns true if the column exists', async () => {
-      await store['executeQuery']({ sql: `CREATE TABLE ${tempTable} (id SERIAL PRIMARY KEY, resourceId TEXT)` });
-      expect(await store['hasColumn'](tempTable, 'resourceId')).toBe(true);
-    });
-
-    it('returns false if the column does not exist', async () => {
-      await store['executeQuery']({ sql: `CREATE TABLE ${tempTable} (id SERIAL PRIMARY KEY)` });
-      expect(await store['hasColumn'](tempTable, 'resourceId')).toBe(false);
-    });
-
-    afterEach(async () => {
-      // Always try to drop the table after each test, ignore errors if it doesn't exist
-      try {
-        await store['executeQuery']({ sql: `DROP TABLE IF EXISTS ${tempTable}` });
-      } catch {
-        /* ignore */
-      }
-    });
-  });
-
-  describe('Data Validation', () => {
-    it('should handle missing optional fields', async () => {
-      const thread = {
-        ...createSampleThread(),
-        metadata: undefined, // Optional field
-      };
-      await store.saveThread({ thread });
-
-      // Should be able to retrieve thread
-      const threads = await store.getThreadsByResourceId({ resourceId: thread.resourceId });
-      expect(threads).toHaveLength(1);
-      expect(threads[0].id).toBe(thread.id);
-      expect(threads[0].metadata).toStrictEqual({});
-    });
-
-    it('should sanitize and handle special characters', async () => {
-      const thread = createSampleThread();
-      const message = createSampleMessageV2({
-        threadId: thread.id,
-        content: { content: '特殊字符 !@#$%^&*()' },
-        createdAt: new Date(),
-      });
-
-      await store.saveThread({ thread });
-      await store.saveMessages({ messages: [message], format: 'v2' });
-
-      // Should retrieve correctly
-      const messages = await store.getMessages({ threadId: thread.id, format: 'v2' });
-      expect(messages).toHaveLength(1);
-      expect(messages[0].content).toEqual(
-        expect.objectContaining({
-          format: message.content.format,
-          parts: message.content.parts,
-        }),
-      );
-    });
-  });
-
-  describe('Concurrent Operations', () => {
-    it('should handle concurrent message updates concurrently', async () => {
-      const thread = createSampleThread();
-      await store.saveThread({ thread });
-
-      // Create messages with sequential timestamps (but write order will be preserved)
-      const now = Date.now();
-      const messages = Array.from({ length: 5 }, (_, i) =>
-        createSampleMessageV2({ threadId: thread.id, createdAt: new Date(now + i * 1000) }),
-      );
-
-      // Save messages in parallel - write order should be preserved
-      await Promise.all(messages.map(msg => store.saveMessages({ messages: [msg], format: 'v2' })));
-
-      // Order should reflect write order, not timestamp order
-      const order = await store.getMessages({ threadId: thread.id, format: 'v2' });
-
-      // Verify messages exist in write order
-      const orderIds = order.map(m => m.id);
-      const messageIds = messages.map(m => m.id);
-      expect(orderIds).toEqual(messageIds);
-
-      // Verify all messages were saved
-      expect(order.length).toBe(messages.length);
-      expect(new Set(orderIds)).toEqual(new Set(messageIds));
-    });
-  });
-
-  describe('Resource Management', () => {
-    it('should clean up orphaned messages when thread is deleted', async () => {
-      const thread = createSampleThread();
-      const messages = Array.from({ length: 3 }, () => createSampleMessageV2({ threadId: thread.id }));
-
-      await store.saveThread({ thread });
-      await store.saveMessages({ messages, format: 'v2' });
-
-      // Verify messages exist
-      const initialOrder = await store.getMessages({ threadId: thread.id, format: 'v2' });
-      expect(initialOrder).toHaveLength(messages.length);
-
-      // Delete thread
-      await store.deleteThread({ threadId: thread.id });
-
-      await new Promise(resolve => setTimeout(resolve, 5000));
-
-      // Verify messages are cleaned up
-      const finalOrder = await store.getMessages({ threadId: thread.id, format: 'v2' });
-      expect(finalOrder).toHaveLength(0);
-
-      // Verify thread is gone
-      const threads = await store.getThreadsByResourceId({ resourceId: thread.resourceId });
-      expect(threads).toHaveLength(0);
-    });
-  });
-
-  describe('Large Data Handling', () => {
-    it('should handle large metadata objects', async () => {
-      const thread = createSampleThread();
-      const largeMetadata = {
-        ...thread.metadata,
-        largeArray: Array.from({ length: 1000 }, (_, i) => ({
-          index: i,
-          data: 'test'.repeat(100),
-        })),
-      };
-
-      const threadWithLargeMetadata = {
-        ...thread,
-        metadata: largeMetadata,
-      };
-
-      await store.saveThread({ thread: threadWithLargeMetadata });
-      const retrieved = await store.getThreadById({ threadId: thread.id });
-
-      expect(retrieved?.metadata).toEqual(largeMetadata);
-    });
-
-    it('should handle concurrent thread operations', async () => {
-      const threads = Array.from({ length: 10 }, () => createSampleThread());
-
-      // Save all threads concurrently
-      await Promise.all(threads.map(thread => store.saveThread({ thread })));
-
-      // Retrieve all threads concurrently
-      const retrievedThreads = await Promise.all(threads.map(thread => store.getThreadById({ threadId: thread.id })));
-
-      expect(retrievedThreads.length).toBe(threads.length);
-      retrievedThreads.forEach((retrieved, i) => {
-        expect(retrieved?.id).toBe(threads[i].id);
-      });
-    });
-  });
-
-  describe('Error Handling', () => {
-    it('should handle invalid message data', async () => {
-      const thread = createSampleThread();
-      await store.saveThread({ thread });
-
-      // Try to save invalid message
-      const invalidMessage = {
-        ...createSampleMessageV2({ threadId: thread.id }),
-        content: undefined,
-      };
-
-      await expect(
-        store.saveMessages({
-          messages: [invalidMessage as any],
-        }),
-      ).rejects.toThrow();
-    });
-
-    it('should handle missing thread gracefully', async () => {
-      const message = createSampleMessageV2({ threadId: 'non-existent-thread' });
-      await expect(
-        store.saveMessages({
-          messages: [message],
-          format: 'v2',
-        }),
-      ).rejects.toThrow();
-    });
-
-    it('should handle malformed data gracefully', async () => {
-      const thread = createSampleThread();
-      await store.saveThread({ thread });
-
-      // Test with various malformed data
-      const malformedMessage = createSampleMessageV2({
-        threadId: thread.id,
-        content: { content: ''.padStart(1024 * 1024, 'x') },
-      });
-
-      await store.saveMessages({ messages: [malformedMessage], format: 'v2' });
-
-      // Should still be able to retrieve and handle the message
-      const messages = await store.getMessages({ threadId: thread.id, format: 'v2' });
-      expect(messages).toHaveLength(1);
-      expect(messages[0].id).toBe(malformedMessage.id);
-    });
-
-    it('should handle large metadata objects', async () => {
-      const thread = createSampleThread();
-      const largeMetadata = {
-        ...thread.metadata,
-        largeArray: Array.from({ length: 1000 }, (_, i) => ({ index: i, data: 'test'.repeat(100) })),
-      };
-
-      const threadWithLargeMetadata = {
-        ...thread,
-        metadata: largeMetadata,
-      };
-
-      await store.saveThread({ thread: threadWithLargeMetadata });
-      const retrieved = await store.getThreadById({ threadId: thread.id });
-
-      expect(retrieved?.metadata).toEqual(largeMetadata);
-    });
-
-    it('should handle special characters in thread titles', async () => {
-      const thread = {
-        ...createSampleThread(),
-        title: 'Special \'quotes\' and "double quotes" and emoji 🎉',
-      };
-
-      await store.saveThread({ thread });
-      const retrieved = await store.getThreadById({ threadId: thread.id });
-
-      expect(retrieved?.title).toBe(thread.title);
-    });
-  });
-
-  describe('alterTable', () => {
-    const TEST_TABLE = 'test_alter_table';
-    const BASE_SCHEMA = {
-      id: { type: 'integer', primaryKey: true, nullable: false },
-      name: { type: 'text', nullable: true },
-    } as Record<string, StorageColumn>;
-
-    beforeEach(async () => {
-      await store.createTable({ tableName: TEST_TABLE as TABLE_NAMES, schema: BASE_SCHEMA });
-    });
-
-    afterEach(async () => {
-      await store.clearTable({ tableName: TEST_TABLE as TABLE_NAMES });
-    });
-
-    it('adds a new column to an existing table', async () => {
-      await store.alterTable({
-        tableName: TEST_TABLE as TABLE_NAMES,
-        schema: { ...BASE_SCHEMA, age: { type: 'integer', nullable: true } },
-        ifNotExists: ['age'],
-      });
-
-      await store.insert({
-        tableName: TEST_TABLE as TABLE_NAMES,
-        record: { id: 1, name: 'Alice', age: 42 },
-      });
-
-      const row = await store.load<{ id: string; name: string; age?: number }>({
-        tableName: TEST_TABLE as TABLE_NAMES,
-        keys: { id: '1' },
-      });
-      expect(row?.age).toBe(42);
-    });
-
-    it('is idempotent when adding an existing column', async () => {
-      await store.alterTable({
-        tableName: TEST_TABLE as TABLE_NAMES,
-        schema: { ...BASE_SCHEMA, foo: { type: 'text', nullable: true } },
-        ifNotExists: ['foo'],
-      });
-      // Add the column again (should not throw)
-      await expect(
-        store.alterTable({
-          tableName: TEST_TABLE as TABLE_NAMES,
-          schema: { ...BASE_SCHEMA, foo: { type: 'text', nullable: true } },
-          ifNotExists: ['foo'],
-        }),
-      ).resolves.not.toThrow();
-    });
-
-    it('should add a default value to a column when using not null', async () => {
-      await store.insert({
-        tableName: TEST_TABLE as TABLE_NAMES,
-        record: { id: 1, name: 'Bob' },
-      });
-
-      await expect(
-        store.alterTable({
-          tableName: TEST_TABLE as TABLE_NAMES,
-          schema: { ...BASE_SCHEMA, text_column: { type: 'text', nullable: false } },
-          ifNotExists: ['text_column'],
-        }),
-      ).resolves.not.toThrow();
-
-      await expect(
-        store.alterTable({
-          tableName: TEST_TABLE as TABLE_NAMES,
-          schema: { ...BASE_SCHEMA, timestamp_column: { type: 'timestamp', nullable: false } },
-          ifNotExists: ['timestamp_column'],
-        }),
-      ).resolves.not.toThrow();
-
-      await expect(
-        store.alterTable({
-          tableName: TEST_TABLE as TABLE_NAMES,
-          schema: { ...BASE_SCHEMA, bigint_column: { type: 'bigint', nullable: false } },
-          ifNotExists: ['bigint_column'],
-        }),
-      ).resolves.not.toThrow();
-
-      await expect(
-        store.alterTable({
-          tableName: TEST_TABLE as TABLE_NAMES,
-          schema: { ...BASE_SCHEMA, jsonb_column: { type: 'jsonb', nullable: false } },
-          ifNotExists: ['jsonb_column'],
-        }),
-      ).resolves.not.toThrow();
-    });
-  });
-=======
 // Create a Miniflare instance with D1
 const mf = new Miniflare({
   modules: true,
   script: 'export default {};',
   d1Databases: { TEST_DB: ':memory:' }, // Use in-memory SQLite for tests
->>>>>>> 6bd354cb
 });
 
 // Get the D1 database from Miniflare
