import type { MastraMessageContentV2, MastraMessageV2 } from '@mastra/core/agent';
export type MastraMessageV2WithTypedContent = Omit<MastraMessageV2, 'content'> & { content: MastraMessageContentV2 };
import { ErrorCategory, ErrorDomain, MastraError } from '@mastra/core/error';
import type { MastraMessageV1, StorageThreadType } from '@mastra/core/memory';
import type { ScoreRowData } from '@mastra/core/scores';
import { MastraStorage } from '@mastra/core/storage';
import type {
  EvalRow,
  PaginationInfo,
  StorageColumn,
  StorageGetMessagesArg,
  StorageResourceType,
  TABLE_NAMES,
  WorkflowRun,
  WorkflowRuns,
  PaginationArgs,
  StoragePagination,
  ThreadSortOptions,
  StorageDomains,
  StorageGetTracesArg,
  StorageGetTracesPaginatedArg,
} from '@mastra/core/storage';
import type { Trace } from '@mastra/core/telemetry';
import type { WorkflowRunState } from '@mastra/core/workflows';
import sql from 'mssql';
import { LegacyEvalsMSSQL } from './domains/legacy-evals';
import { MemoryMSSQL } from './domains/memory';
import { StoreOperationsMSSQL } from './domains/operations';
import { ScoresMSSQL } from './domains/scores';
import { TracesMSSQL } from './domains/traces';
import { WorkflowsMSSQL } from './domains/workflows';

export type MSSQLConfigType = {
  schemaName?: string;
} & (
  | {
      server: string;
      port: number;
      database: string;
      user: string;
      password: string;
      options?: sql.IOptions;
    }
  | {
      connectionString: string;
    }
);

export type MSSQLConfig = MSSQLConfigType;

export class MSSQLStore extends MastraStorage {
  public pool: sql.ConnectionPool;
  private schema?: string;
  private isConnected: Promise<boolean> | null = null;
  stores: StorageDomains;

  constructor(config: MSSQLConfigType) {
    super({ name: 'MSSQLStore' });
    try {
      if ('connectionString' in config) {
        if (
          !config.connectionString ||
          typeof config.connectionString !== 'string' ||
          config.connectionString.trim() === ''
        ) {
          throw new Error('MSSQLStore: connectionString must be provided and cannot be empty.');
        }
      } else {
        const required = ['server', 'database', 'user', 'password'];
        for (const key of required) {
          if (!(key in config) || typeof (config as any)[key] !== 'string' || (config as any)[key].trim() === '') {
            throw new Error(`MSSQLStore: ${key} must be provided and cannot be empty.`);
          }
        }
      }

      this.schema = config.schemaName || 'dbo';
      this.pool =
        'connectionString' in config
          ? new sql.ConnectionPool(config.connectionString)
          : new sql.ConnectionPool({
              server: config.server,
              database: config.database,
              user: config.user,
              password: config.password,
              port: config.port,
              options: config.options || { encrypt: true, trustServerCertificate: true },
            });

      const legacyEvals = new LegacyEvalsMSSQL({ pool: this.pool, schema: this.schema });
      const operations = new StoreOperationsMSSQL({ pool: this.pool, schemaName: this.schema });
      const scores = new ScoresMSSQL({ pool: this.pool, operations, schema: this.schema });
      const traces = new TracesMSSQL({ pool: this.pool, operations, schema: this.schema });
      const workflows = new WorkflowsMSSQL({ pool: this.pool, operations, schema: this.schema });
      const memory = new MemoryMSSQL({ pool: this.pool, schema: this.schema, operations });

      this.stores = {
        operations,
        scores,
        traces,
        workflows,
        legacyEvals,
        memory,
      };
    } catch (e) {
      throw new MastraError(
        {
          id: 'MASTRA_STORAGE_MSSQL_STORE_INITIALIZATION_FAILED',
          domain: ErrorDomain.STORAGE,
          category: ErrorCategory.USER,
        },
        e,
      );
    }
  }

  async init(): Promise<void> {
    if (this.isConnected === null) {
      this.isConnected = this._performInitializationAndStore();
    }
    try {
      await this.isConnected;
      await super.init();
    } catch (error) {
      this.isConnected = null;
      throw new MastraError(
        {
          id: 'MASTRA_STORAGE_MSSQL_STORE_INIT_FAILED',
          domain: ErrorDomain.STORAGE,
          category: ErrorCategory.THIRD_PARTY,
        },
        error,
      );
    }
  }

  private async _performInitializationAndStore(): Promise<boolean> {
    try {
      await this.pool.connect();
      return true;
    } catch (err) {
      throw err;
    }
  }

  public get supports(): {
    selectByIncludeResourceScope: boolean;
    resourceWorkingMemory: boolean;
    hasColumn: boolean;
    createTable: boolean;
    deleteMessages: boolean;
  } {
    return {
      selectByIncludeResourceScope: true,
      resourceWorkingMemory: true,
      hasColumn: true,
      createTable: true,
      deleteMessages: true,
    };
  }

  /** @deprecated use getEvals instead */
  async getEvalsByAgentName(agentName: string, type?: 'test' | 'live'): Promise<EvalRow[]> {
    return this.stores.legacyEvals.getEvalsByAgentName(agentName, type);
  }

  async getEvals(
    options: {
      agentName?: string;
      type?: 'test' | 'live';
    } & PaginationArgs = {},
  ): Promise<PaginationInfo & { evals: EvalRow[] }> {
    return this.stores.legacyEvals.getEvals(options);
  }

  /**
   * @deprecated use getTracesPaginated instead
   */
  public async getTraces(args: StorageGetTracesArg): Promise<Trace[]> {
    return this.stores.traces.getTraces(args);
  }

  public async getTracesPaginated(args: StorageGetTracesPaginatedArg): Promise<PaginationInfo & { traces: Trace[] }> {
    return this.stores.traces.getTracesPaginated(args);
  }

  async batchTraceInsert({ records }: { records: Record<string, any>[] }): Promise<void> {
    return this.stores.traces.batchTraceInsert({ records });
  }

  async createTable({
    tableName,
    schema,
  }: {
    tableName: TABLE_NAMES;
    schema: Record<string, StorageColumn>;
  }): Promise<void> {
    return this.stores.operations.createTable({ tableName, schema });
  }

  async alterTable({
    tableName,
    schema,
    ifNotExists,
  }: {
    tableName: TABLE_NAMES;
    schema: Record<string, StorageColumn>;
    ifNotExists: string[];
  }): Promise<void> {
    return this.stores.operations.alterTable({ tableName, schema, ifNotExists });
  }

  async clearTable({ tableName }: { tableName: TABLE_NAMES }): Promise<void> {
    return this.stores.operations.clearTable({ tableName });
  }

  async dropTable({ tableName }: { tableName: TABLE_NAMES }): Promise<void> {
    return this.stores.operations.dropTable({ tableName });
  }

  async insert({ tableName, record }: { tableName: TABLE_NAMES; record: Record<string, any> }): Promise<void> {
    return this.stores.operations.insert({ tableName, record });
  }

  async batchInsert({ tableName, records }: { tableName: TABLE_NAMES; records: Record<string, any>[] }): Promise<void> {
    return this.stores.operations.batchInsert({ tableName, records });
  }

  async load<R>({ tableName, keys }: { tableName: TABLE_NAMES; keys: Record<string, string> }): Promise<R | null> {
    return this.stores.operations.load({ tableName, keys });
  }

  /**
   * Memory
   */

  async getThreadById({ threadId }: { threadId: string }): Promise<StorageThreadType | null> {
    return this.stores.memory.getThreadById({ threadId });
  }

  /**
   * @deprecated use getThreadsByResourceIdPaginated instead
   */
  public async getThreadsByResourceId(args: { resourceId: string } & ThreadSortOptions): Promise<StorageThreadType[]> {
    return this.stores.memory.getThreadsByResourceId(args);
  }

  public async getThreadsByResourceIdPaginated(
    args: {
      resourceId: string;
      page: number;
      perPage: number;
    } & ThreadSortOptions,
  ): Promise<PaginationInfo & { threads: StorageThreadType[] }> {
    return this.stores.memory.getThreadsByResourceIdPaginated(args);
  }

  async saveThread({ thread }: { thread: StorageThreadType }): Promise<StorageThreadType> {
    return this.stores.memory.saveThread({ thread });
  }

  async updateThread({
    id,
    title,
    metadata,
  }: {
    id: string;
    title: string;
    metadata: Record<string, unknown>;
  }): Promise<StorageThreadType> {
    return this.stores.memory.updateThread({ id, title, metadata });
  }

  async deleteThread({ threadId }: { threadId: string }): Promise<void> {
    return this.stores.memory.deleteThread({ threadId });
  }

  /**
   * @deprecated use getMessagesPaginated instead
   */
  public async getMessages(args: StorageGetMessagesArg & { format?: 'v1' }): Promise<MastraMessageV1[]>;
  public async getMessages(args: StorageGetMessagesArg & { format: 'v2' }): Promise<MastraMessageV2[]>;
  public async getMessages(
    args: StorageGetMessagesArg & {
      format?: 'v1' | 'v2';
    },
  ): Promise<MastraMessageV1[] | MastraMessageV2[]> {
<<<<<<< HEAD
    const { threadId, format, selectBy } = args;
    const selectStatement = `SELECT seq_id, id, content, role, type, [createdAt], thread_id AS threadId`;
    const orderByStatement = `ORDER BY [seq_id] DESC`;
    const limit = this.resolveMessageLimit({ last: selectBy?.last, defaultLimit: 40 });
    try {
      let rows: any[] = [];
      const include = selectBy?.include || [];
      if (include?.length) {
        const includeMessages = await this._getIncludedMessages({ threadId, selectBy, orderByStatement });
        if (includeMessages) {
          rows.push(...includeMessages);
        }
      }
      const excludeIds = rows.map(m => m.id).filter(Boolean);

      let query = `${selectStatement} FROM ${this.getTableName(TABLE_MESSAGES)} WHERE [thread_id] = @threadId`;
      const request = this.pool.request();
      request.input('threadId', threadId);

      if (excludeIds.length > 0) {
        const excludeParams = excludeIds.map((_, idx) => `@id${idx}`);
        query += ` AND id NOT IN (${excludeParams.join(', ')})`;
        excludeIds.forEach((id, idx) => {
          request.input(`id${idx}`, id);
        });
      }

      query += ` ${orderByStatement} OFFSET 0 ROWS FETCH NEXT @limit ROWS ONLY`;
      request.input('limit', limit);
      const result = await request.query(query);
      const remainingRows = result.recordset || [];
      rows.push(...remainingRows);
      rows.sort((a, b) => {
        const timeDiff = a.seq_id - b.seq_id;
        return timeDiff;
      });
      rows = rows.map(({ seq_id, ...rest }) => rest);
      const fetchedMessages = (rows || []).map(message => {
        if (typeof message.content === 'string') {
          try {
            message.content = JSON.parse(message.content);
          } catch {}
        }

        if (format === 'v1') {
          if (Array.isArray(message.content)) {
            // Already in correct format
          } else if (typeof message.content === 'object' && message.content && Array.isArray(message.content.parts)) {
            message.content = message.content.parts;
          } else if (typeof message.content === 'string') {
            // Keep string content as-is for v1 messages
            // The MessageList will handle the conversion
          } else {
            message.content = [{ type: 'text', text: '' }];
          }
        } else {
          if (typeof message.content === 'string') {
            message.content = { format: 2, parts: [{ type: 'text', text: message.content }] };
          } else if (typeof message.content !== 'object' || !message.content || !('parts' in message.content)) {
            message.content = { format: 2, parts: [{ type: 'text', text: '' }] };
          }
        }
        if (message.type === 'v2') delete message.type;
        return message as MastraMessageV1;
      });
      return format === 'v2'
        ? fetchedMessages.map(
            m =>
              ({ ...m, content: m.content || { format: 2, parts: [{ type: 'text', text: '' }] } }) as MastraMessageV2,
          )
        : fetchedMessages;
    } catch (error) {
      const mastraError = new MastraError(
        {
          id: 'MASTRA_STORAGE_MSSQL_STORE_GET_MESSAGES_FAILED',
          domain: ErrorDomain.STORAGE,
          category: ErrorCategory.THIRD_PARTY,
          details: {
            threadId,
          },
        },
        error,
      );
      this.logger?.error?.(mastraError.toString());
      this.logger?.trackException(mastraError);
      return [];
    }
=======
    return this.stores.memory.getMessages(args);
>>>>>>> f7d910b6
  }

  public async getMessagesPaginated(
    args: StorageGetMessagesArg & {
      format?: 'v1' | 'v2';
    },
  ): Promise<PaginationInfo & { messages: MastraMessageV1[] | MastraMessageV2[] }> {
    return this.stores.memory.getMessagesPaginated(args);
  }

  async saveMessages(args: { messages: MastraMessageV1[]; format?: undefined | 'v1' }): Promise<MastraMessageV1[]>;
  async saveMessages(args: { messages: MastraMessageV2[]; format: 'v2' }): Promise<MastraMessageV2[]>;
  async saveMessages(
    args: { messages: MastraMessageV1[]; format?: undefined | 'v1' } | { messages: MastraMessageV2[]; format: 'v2' },
  ): Promise<MastraMessageV2[] | MastraMessageV1[]> {
    return this.stores.memory.saveMessages(args);
  }

  async updateMessages({
    messages,
  }: {
    messages: (Partial<Omit<MastraMessageV2, 'createdAt'>> & {
      id: string;
      content?: {
        metadata?: MastraMessageContentV2['metadata'];
        content?: MastraMessageContentV2['content'];
      };
    })[];
  }): Promise<MastraMessageV2[]> {
    return this.stores.memory.updateMessages({ messages });
  }

<<<<<<< HEAD
  private _parseAndFormatMessages(messages: any[], format?: 'v1' | 'v2') {
    const parsedMessages = messages.map(message => {
      let parsed = message;
      if (typeof parsed.content === 'string') {
        try {
          parsed = { ...parsed, content: JSON.parse(parsed.content) };
        } catch {}
      }

      if (format === 'v1') {
        if (Array.isArray(parsed.content)) {
          // Already in correct format
        } else if (parsed.content?.parts) {
          parsed.content = parsed.content.parts;
        } else if (typeof parsed.content === 'string') {
          // Keep string content as-is for v1 messages
          // The MessageList will handle the conversion
        } else {
          parsed.content = [{ type: 'text', text: '' }];
        }
      } else {
        if (typeof parsed.content === 'string') {
          parsed = { ...parsed, content: { format: 2, parts: [{ type: 'text', text: parsed.content }] } };
        } else if (!parsed.content?.parts) {
          parsed = { ...parsed, content: { format: 2, parts: [{ type: 'text', text: '' }] } };
        }
      }
=======
  async deleteMessages(messageIds: string[]): Promise<void> {
    return this.stores.memory.deleteMessages(messageIds);
  }
>>>>>>> f7d910b6

  async getResourceById({ resourceId }: { resourceId: string }): Promise<StorageResourceType | null> {
    return this.stores.memory.getResourceById({ resourceId });
  }

  async saveResource({ resource }: { resource: StorageResourceType }): Promise<StorageResourceType> {
    return this.stores.memory.saveResource({ resource });
  }

  async updateResource({
    resourceId,
    workingMemory,
    metadata,
  }: {
    resourceId: string;
    workingMemory?: string;
    metadata?: Record<string, unknown>;
  }): Promise<StorageResourceType> {
    return this.stores.memory.updateResource({ resourceId, workingMemory, metadata });
  }

  /**
   * Workflows
   */
  async persistWorkflowSnapshot({
    workflowName,
    runId,
    snapshot,
  }: {
    workflowName: string;
    runId: string;
    snapshot: WorkflowRunState;
  }): Promise<void> {
    return this.stores.workflows.persistWorkflowSnapshot({ workflowName, runId, snapshot });
  }

  async loadWorkflowSnapshot({
    workflowName,
    runId,
  }: {
    workflowName: string;
    runId: string;
  }): Promise<WorkflowRunState | null> {
    return this.stores.workflows.loadWorkflowSnapshot({ workflowName, runId });
  }

  async getWorkflowRuns({
    workflowName,
    fromDate,
    toDate,
    limit,
    offset,
    resourceId,
  }: {
    workflowName?: string;
    fromDate?: Date;
    toDate?: Date;
    limit?: number;
    offset?: number;
    resourceId?: string;
  } = {}): Promise<WorkflowRuns> {
    return this.stores.workflows.getWorkflowRuns({ workflowName, fromDate, toDate, limit, offset, resourceId });
  }

  async getWorkflowRunById({
    runId,
    workflowName,
  }: {
    runId: string;
    workflowName?: string;
  }): Promise<WorkflowRun | null> {
    return this.stores.workflows.getWorkflowRunById({ runId, workflowName });
  }

  async close(): Promise<void> {
    await this.pool.close();
  }

  /**
   * Scorers
   */
  async getScoreById({ id: _id }: { id: string }): Promise<ScoreRowData | null> {
    return this.stores.scores.getScoreById({ id: _id });
  }

  async getScoresByScorerId({
    scorerId: _scorerId,
    pagination: _pagination,
  }: {
    scorerId: string;
    pagination: StoragePagination;
  }): Promise<{ pagination: PaginationInfo; scores: ScoreRowData[] }> {
    return this.stores.scores.getScoresByScorerId({ scorerId: _scorerId, pagination: _pagination });
  }

  async saveScore(_score: ScoreRowData): Promise<{ score: ScoreRowData }> {
    return this.stores.scores.saveScore(_score);
  }

  async getScoresByRunId({
    runId: _runId,
    pagination: _pagination,
  }: {
    runId: string;
    pagination: StoragePagination;
  }): Promise<{ pagination: PaginationInfo; scores: ScoreRowData[] }> {
    return this.stores.scores.getScoresByRunId({ runId: _runId, pagination: _pagination });
  }

  async getScoresByEntityId({
    entityId: _entityId,
    entityType: _entityType,
    pagination: _pagination,
  }: {
    pagination: StoragePagination;
    entityId: string;
    entityType: string;
  }): Promise<{ pagination: PaginationInfo; scores: ScoreRowData[] }> {
    return this.stores.scores.getScoresByEntityId({
      entityId: _entityId,
      entityType: _entityType,
      pagination: _pagination,
    });
  }
}<|MERGE_RESOLUTION|>--- conflicted
+++ resolved
@@ -285,97 +285,7 @@
       format?: 'v1' | 'v2';
     },
   ): Promise<MastraMessageV1[] | MastraMessageV2[]> {
-<<<<<<< HEAD
-    const { threadId, format, selectBy } = args;
-    const selectStatement = `SELECT seq_id, id, content, role, type, [createdAt], thread_id AS threadId`;
-    const orderByStatement = `ORDER BY [seq_id] DESC`;
-    const limit = this.resolveMessageLimit({ last: selectBy?.last, defaultLimit: 40 });
-    try {
-      let rows: any[] = [];
-      const include = selectBy?.include || [];
-      if (include?.length) {
-        const includeMessages = await this._getIncludedMessages({ threadId, selectBy, orderByStatement });
-        if (includeMessages) {
-          rows.push(...includeMessages);
-        }
-      }
-      const excludeIds = rows.map(m => m.id).filter(Boolean);
-
-      let query = `${selectStatement} FROM ${this.getTableName(TABLE_MESSAGES)} WHERE [thread_id] = @threadId`;
-      const request = this.pool.request();
-      request.input('threadId', threadId);
-
-      if (excludeIds.length > 0) {
-        const excludeParams = excludeIds.map((_, idx) => `@id${idx}`);
-        query += ` AND id NOT IN (${excludeParams.join(', ')})`;
-        excludeIds.forEach((id, idx) => {
-          request.input(`id${idx}`, id);
-        });
-      }
-
-      query += ` ${orderByStatement} OFFSET 0 ROWS FETCH NEXT @limit ROWS ONLY`;
-      request.input('limit', limit);
-      const result = await request.query(query);
-      const remainingRows = result.recordset || [];
-      rows.push(...remainingRows);
-      rows.sort((a, b) => {
-        const timeDiff = a.seq_id - b.seq_id;
-        return timeDiff;
-      });
-      rows = rows.map(({ seq_id, ...rest }) => rest);
-      const fetchedMessages = (rows || []).map(message => {
-        if (typeof message.content === 'string') {
-          try {
-            message.content = JSON.parse(message.content);
-          } catch {}
-        }
-
-        if (format === 'v1') {
-          if (Array.isArray(message.content)) {
-            // Already in correct format
-          } else if (typeof message.content === 'object' && message.content && Array.isArray(message.content.parts)) {
-            message.content = message.content.parts;
-          } else if (typeof message.content === 'string') {
-            // Keep string content as-is for v1 messages
-            // The MessageList will handle the conversion
-          } else {
-            message.content = [{ type: 'text', text: '' }];
-          }
-        } else {
-          if (typeof message.content === 'string') {
-            message.content = { format: 2, parts: [{ type: 'text', text: message.content }] };
-          } else if (typeof message.content !== 'object' || !message.content || !('parts' in message.content)) {
-            message.content = { format: 2, parts: [{ type: 'text', text: '' }] };
-          }
-        }
-        if (message.type === 'v2') delete message.type;
-        return message as MastraMessageV1;
-      });
-      return format === 'v2'
-        ? fetchedMessages.map(
-            m =>
-              ({ ...m, content: m.content || { format: 2, parts: [{ type: 'text', text: '' }] } }) as MastraMessageV2,
-          )
-        : fetchedMessages;
-    } catch (error) {
-      const mastraError = new MastraError(
-        {
-          id: 'MASTRA_STORAGE_MSSQL_STORE_GET_MESSAGES_FAILED',
-          domain: ErrorDomain.STORAGE,
-          category: ErrorCategory.THIRD_PARTY,
-          details: {
-            threadId,
-          },
-        },
-        error,
-      );
-      this.logger?.error?.(mastraError.toString());
-      this.logger?.trackException(mastraError);
-      return [];
-    }
-=======
     return this.stores.memory.getMessages(args);
->>>>>>> f7d910b6
   }
 
   public async getMessagesPaginated(
@@ -408,39 +318,9 @@
     return this.stores.memory.updateMessages({ messages });
   }
 
-<<<<<<< HEAD
-  private _parseAndFormatMessages(messages: any[], format?: 'v1' | 'v2') {
-    const parsedMessages = messages.map(message => {
-      let parsed = message;
-      if (typeof parsed.content === 'string') {
-        try {
-          parsed = { ...parsed, content: JSON.parse(parsed.content) };
-        } catch {}
-      }
-
-      if (format === 'v1') {
-        if (Array.isArray(parsed.content)) {
-          // Already in correct format
-        } else if (parsed.content?.parts) {
-          parsed.content = parsed.content.parts;
-        } else if (typeof parsed.content === 'string') {
-          // Keep string content as-is for v1 messages
-          // The MessageList will handle the conversion
-        } else {
-          parsed.content = [{ type: 'text', text: '' }];
-        }
-      } else {
-        if (typeof parsed.content === 'string') {
-          parsed = { ...parsed, content: { format: 2, parts: [{ type: 'text', text: parsed.content }] } };
-        } else if (!parsed.content?.parts) {
-          parsed = { ...parsed, content: { format: 2, parts: [{ type: 'text', text: '' }] } };
-        }
-      }
-=======
   async deleteMessages(messageIds: string[]): Promise<void> {
     return this.stores.memory.deleteMessages(messageIds);
   }
->>>>>>> f7d910b6
 
   async getResourceById({ resourceId }: { resourceId: string }): Promise<StorageResourceType | null> {
     return this.stores.memory.getResourceById({ resourceId });
