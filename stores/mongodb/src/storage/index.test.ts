--- conflicted
+++ resolved
@@ -4,136 +4,6 @@
 import type { MongoDBConfig } from './types';
 import { MongoDBStore } from './index';
 
-<<<<<<< HEAD
-class Test {
-  store: MongoDBStore;
-
-  constructor(store: MongoDBStore) {
-    this.store = store;
-  }
-
-  build() {
-    return this;
-  }
-
-  async clearTables() {
-    try {
-      await this.store.clearTable({ tableName: TABLE_WORKFLOW_SNAPSHOT });
-      await this.store.clearTable({ tableName: TABLE_MESSAGES });
-      await this.store.clearTable({ tableName: TABLE_THREADS });
-      await this.store.clearTable({ tableName: TABLE_EVALS });
-      await this.store.clearTable({ tableName: TABLE_TRACES });
-    } catch (error) {
-      // Ignore errors during table clearing
-      console.warn('Error clearing tables:', error);
-    }
-  }
-
-  generateSampleThread(options: any = {}) {
-    return {
-      id: `thread-${randomUUID()}`,
-      resourceId: `resource-${randomUUID()}`,
-      title: 'Test Thread',
-      createdAt: new Date(),
-      updatedAt: new Date(),
-      metadata: { key: 'value' },
-      ...options,
-    };
-  }
-
-  generateSampleMessageV1({
-    threadId,
-    resourceId = randomUUID(),
-    content = 'Hello',
-  }: {
-    threadId: string;
-    resourceId?: string;
-    content?: string;
-  }): MastraMessageV1 {
-    return {
-      id: `msg-${randomUUID()}`,
-      role: 'user',
-      type: 'text',
-      threadId,
-      content,
-      createdAt: new Date(),
-      resourceId,
-    };
-  }
-
-  generateSampleMessageV2({
-    threadId,
-    resourceId = randomUUID(),
-    content = 'Hello',
-  }: {
-    threadId: string;
-    resourceId?: string;
-    content?: string;
-  }): MastraMessageV2 {
-    return {
-      id: `msg-${randomUUID()}`,
-      role: 'user',
-      type: 'text',
-      threadId,
-      content: {
-        format: 2,
-        parts: [{ type: 'text', text: content }],
-        content: content,
-      },
-      createdAt: new Date(),
-      resourceId,
-    };
-  }
-
-  generateSampleEval(isTest: boolean, options: any = {}) {
-    const testInfo = isTest ? { testPath: 'test/path.ts', testName: 'Test Name' } : undefined;
-
-    return {
-      id: randomUUID(),
-      agentName: 'Agent Name',
-      input: 'Sample input',
-      output: 'Sample output',
-      result: { score: 0.8 } as MetricResult,
-      metricName: 'sample-metric',
-      instructions: 'Sample instructions',
-      testInfo,
-      globalRunId: `global-${randomUUID()}`,
-      runId: `run-${randomUUID()}`,
-      createdAt: new Date().toISOString(),
-      ...options,
-    };
-  }
-
-  generateSampleWorkflowSnapshot(options: any = {}) {
-    const runId = `run-${randomUUID()}`;
-    const stepId = `step-${randomUUID()}`;
-    const timestamp = options.createdAt || new Date();
-    const snapshot = {
-      result: { success: true },
-      value: {},
-      context: {
-        [stepId]: {
-          status: options.status,
-          payload: {},
-          error: undefined,
-          startedAt: timestamp.getTime(),
-          endedAt: new Date(timestamp.getTime() + 15000).getTime(),
-        },
-        input: {},
-      },
-      serializedStepGraph: [],
-      activePaths: [],
-      suspendedPaths: {},
-      runId,
-      timestamp: timestamp.getTime(),
-      status: options.status,
-    } as WorkflowRunState;
-    return { snapshot, runId, stepId };
-  }
-}
-
-=======
->>>>>>> 6bd354cb
 const TEST_CONFIG: MongoDBConfig = {
   url: process.env.MONGODB_URL || 'mongodb://localhost:27017',
   dbName: process.env.MONGODB_DB_NAME || 'mastra-test-db',
