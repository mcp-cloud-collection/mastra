import { createTestSuite } from '@internal/storage-test-utils';
import { vi } from 'vitest';
import { LanceStorage } from './index';

// Increase timeout for all tests in this file to 30 seconds
vi.setConfig({ testTimeout: 200_000, hookTimeout: 200_000 });

const storage = await LanceStorage.create('test', 'lancedb-storage');

<<<<<<< HEAD
function generateMessageRecords(count: number, threadId?: string): MastraMessageV2[] {
  return Array.from({ length: count }, (_, index) => ({
    id: (index + 1).toString(),
    content: {
      content: `Test message ${index + 1}`,
      format: 2,
      parts: [{ type: 'text', text: `Test message ${index + 1}` }],
    },
    role: 'user',
    createdAt: new Date(),
    threadId: threadId ?? `12333d567-e89b-12d3-a456-${(426614174000 + index).toString()}`,
    resourceId: `12333d567-e89b-12d3-a456-${(426614174000 + index).toString()}`,
    toolCallIds: [],
    toolCallArgs: [],
    toolNames: [],
    type: 'v2',
  }));
}

function generateTraceRecords(count: number): TraceType[] {
  return Array.from({ length: count }, (_, index) => ({
    id: (index + 1).toString(),
    name: `Test trace ${index + 1}`,
    scope: 'test',
    kind: 0,
    parentSpanId: `12333d567-e89b-12d3-a456-${(426614174000 + index).toString()}`,
    traceId: `12333d567-e89b-12d3-a456-${(426614174000 + index).toString()}`,
    attributes: { attribute1: 'value1' },
    status: { code: 0, description: 'OK' },
    events: { event1: 'value1' },
    links: { link1: 'value1' },
    other: { other1: 'value1' },
    startTime: new Date().getTime(),
    endTime: new Date().getTime(),
    createdAt: new Date(),
  }));
}

function generateEvalRecords(count: number): EvalRow[] {
  return Array.from({ length: count }, (_, index) => ({
    input: `Test input ${index + 1}`,
    output: `Test output ${index + 1}`,
    result: { score: index + 1, info: { testIndex: index + 1 } },
    agentName: `Test agent ${index + 1}`,
    metricName: `Test metric ${index + 1}`,
    instructions: 'Test instructions',
    testInfo: { testName: `Test ${index + 1}`, testPath: `TestPath ${index + 1}` },
    runId: `12333d567-e89b-12d3-a456-${(426614174000 + index).toString()}`,
    globalRunId: `12333d567-e89b-12d3-a456-${(426614174000 + index).toString()}`,
    createdAt: new Date().toString(),
  }));
}

const generateWorkflowSnapshot = (status: WorkflowRunState['context']['steps']['status'], createdAt?: Date) => {
  const runId = `run-${randomUUID()}`;
  const stepId = `step-${randomUUID()}`;
  const timestamp = createdAt || new Date();
  const snapshot = {
    result: { success: true },
    value: {},
    context: {
      [stepId]: {
        status,
        payload: {},
        error: undefined,
        startedAt: timestamp.getTime(),
        endedAt: new Date(timestamp.getTime() + 15000).getTime(),
      },
      input: {},
    },
    serializedStepGraph: [],
    activePaths: [],
    suspendedPaths: {},
    runId,
    timestamp: timestamp.getTime(),
    status,
  } as unknown as WorkflowRunState;
  return { snapshot, runId, stepId };
};

describe('LanceStorage tests', async () => {
  let storage!: LanceStorage;

  beforeAll(async () => {
    storage = await LanceStorage.create('test', 'lancedb-storage');
  });

  it('should create a new instance of LanceStorage', async () => {
    const storage = await LanceStorage.create('test', 'lancedb-storage');
    expect(storage).toBeInstanceOf(LanceStorage);
    expect(storage.name).toBe('test');
  });

  describe('Create table', () => {
    beforeAll(async () => {
      // Clean up any existing tables
      try {
        await storage.dropTable(TABLE_MESSAGES);
      } catch {
        // Ignore if table doesn't exist
      }
    });

    afterAll(async () => {
      await storage.dropTable(TABLE_MESSAGES);
    });

    it('should create an empty table with given schema', async () => {
      const schema: Record<string, StorageColumn> = {
        id: { type: 'integer', nullable: false },
        threadId: { type: 'uuid', nullable: false },
        referenceId: { type: 'bigint', nullable: true },
        messageType: { type: 'text', nullable: true },
        content: { type: 'text', nullable: true },
        createdAt: { type: 'timestamp', nullable: true },
        metadata: { type: 'jsonb', nullable: true },
      };

      await storage.createTable({ tableName: TABLE_MESSAGES, schema });

      // Verify table exists and schema is correct
      const table = await storage.getTableSchema(TABLE_MESSAGES);

      expect(table.fields.length).toBe(7);
      expect(table.names).toEqual(
        expect.arrayContaining(['id', 'threadId', 'referenceId', 'messageType', 'content', 'createdAt', 'metadata']),
      );
      // check the types of the fields
      expect(table.fields[0].type.toString().toLowerCase()).toBe('int32');
      expect(table.fields[1].type.toString().toLowerCase()).toBe('utf8');
      expect(table.fields[2].type.toString().toLowerCase()).toBe('float64');
      expect(table.fields[3].type.toString().toLowerCase()).toBe('utf8');
      expect(table.fields[4].type.toString().toLowerCase()).toBe('utf8');
      expect(table.fields[5].type.toString().toLowerCase()).toBe('float64');
      expect(table.fields[6].type.toString().toLowerCase()).toBe('utf8');
    });
  });

  describe('Insert data', () => {
    beforeAll(async () => {
      const schema: Record<string, StorageColumn> = {
        id: { type: 'integer', nullable: false },
        threadId: { type: 'uuid', nullable: false },
        referenceId: { type: 'bigint', nullable: true },
        messageType: { type: 'text', nullable: true },
        content: { type: 'text', nullable: true },
        createdAt: { type: 'timestamp', nullable: true },
        metadata: { type: 'jsonb', nullable: true },
      };

      await storage.createTable({ tableName: TABLE_MESSAGES, schema });
    });

    afterAll(async () => {
      await storage.dropTable(TABLE_MESSAGES);
    });

    it('should insert a single record without throwing exceptions', async () => {
      const record = {
        id: 1,
        threadId: '123e4567-e89b-12d3-a456-426614174000',
        referenceId: 1,
        messageType: 'text',
        content: 'Hello, world!',
        createdAt: new Date(),
        metadata: { foo: 'bar' },
      };

      await storage.insert({ tableName: TABLE_MESSAGES, record });

      // Verify the record was inserted
      const loadedRecord = await storage.load({ tableName: TABLE_MESSAGES, keys: { id: 1 } });

      // Custom comparison to handle date precision differences
      expect(loadedRecord.id).toEqual(record.id);
      expect(loadedRecord.threadId).toEqual(record.threadId);
      expect(loadedRecord.referenceId).toEqual(record.referenceId);
      expect(loadedRecord.messageType).toEqual(record.messageType);
      expect(loadedRecord.content).toEqual(record.content);
      expect(loadedRecord.metadata).toEqual(record.metadata);

      // Compare dates ignoring millisecond precision
      const loadedDate = new Date(loadedRecord.createdAt);
      const originalDate = new Date(record.createdAt);
      expect(loadedDate.getFullYear()).toEqual(originalDate.getFullYear());
      expect(loadedDate.getMonth()).toEqual(originalDate.getMonth());
      expect(loadedDate.getDate()).toEqual(originalDate.getDate());
      expect(loadedDate.getHours()).toEqual(originalDate.getHours());
      expect(loadedDate.getMinutes()).toEqual(originalDate.getMinutes());
      expect(loadedDate.getSeconds()).toEqual(originalDate.getSeconds());
    });

    it('should throw error when invalid key type is provided', async () => {
      await expect(storage.load({ tableName: TABLE_MESSAGES, keys: { id: '1' } })).rejects.toThrowError(
        /Expected numeric value for field 'id', got string/,
      );
    });

    it('should insert batch records without throwing exceptions', async () => {
      const recordCount = 100;
      const records: MessageRecord[] = generateRecords(recordCount);

      await storage.batchInsert({ tableName: TABLE_MESSAGES, records });

      // Verify records were inserted
      const loadedRecords = await storage.load({ tableName: TABLE_MESSAGES, keys: { id: 1 } });
      expect(loadedRecords).not.toBeNull();
      expect(loadedRecords.id).toEqual(records[0].id);
      expect(loadedRecords.threadId).toEqual(records[0].threadId);
      expect(loadedRecords.referenceId).toEqual(records[0].referenceId);
      expect(loadedRecords.messageType).toEqual(records[0].messageType);
      expect(loadedRecords.content).toEqual(records[0].content);
      expect(new Date(loadedRecords.createdAt)).toEqual(new Date(records[0].createdAt));
      expect(loadedRecords.metadata).toEqual(records[0].metadata);

      // Verify the last record
      const lastRecord = await storage.load({ tableName: TABLE_MESSAGES, keys: { id: recordCount } });
      expect(lastRecord).not.toBeNull();
      expect(lastRecord.id).toEqual(records[recordCount - 1].id);
      expect(lastRecord.threadId).toEqual(records[recordCount - 1].threadId);
      expect(lastRecord.referenceId).toEqual(records[recordCount - 1].referenceId);
      expect(lastRecord.messageType).toEqual(records[recordCount - 1].messageType);
      expect(lastRecord.content).toEqual(records[recordCount - 1].content);
      expect(new Date(lastRecord.createdAt)).toEqual(new Date(records[recordCount - 1].createdAt));
      expect(lastRecord.metadata).toEqual(records[recordCount - 1].metadata);
    });
  });

  describe('Query data', () => {
    beforeAll(async () => {
      const schema: Record<string, StorageColumn> = {
        id: { type: 'integer', nullable: false },
        threadId: { type: 'uuid', nullable: false },
        referenceId: { type: 'bigint', nullable: true },
        messageType: { type: 'text', nullable: true },
        content: { type: 'text', nullable: true },
        createdAt: { type: 'timestamp', nullable: true },
        metadata: { type: 'jsonb', nullable: true },
      };

      await storage.createTable({ tableName: TABLE_MESSAGES, schema });
    });

    afterAll(async () => {
      await storage.dropTable(TABLE_MESSAGES);
    });

    it('should query data by one key only', async () => {
      const record = {
        id: 1,
        threadId: '123e4567-e89b-12d3-a456-426614174000',
        referenceId: 1,
        messageType: 'text',
        content: 'Hello, world!',
        createdAt: new Date(),
        metadata: { foo: 'bar' },
      };

      await storage.insert({ tableName: TABLE_MESSAGES, record });

      const loadedRecord = await storage.load({ tableName: TABLE_MESSAGES, keys: { id: 1 } });
      expect(loadedRecord).not.toBeNull();
      expect(loadedRecord.id).toEqual(record.id);
      expect(loadedRecord.threadId).toEqual(record.threadId);
      expect(loadedRecord.referenceId).toEqual(record.referenceId);
      expect(loadedRecord.messageType).toEqual(record.messageType);
      expect(loadedRecord.content).toEqual(record.content);
      expect(new Date(loadedRecord.createdAt)).toEqual(new Date(record.createdAt));
      expect(loadedRecord.metadata).toEqual(record.metadata);
    });

    it('should query data by multiple keys', async () => {
      const record = {
        id: 1,
        threadId: '123e4567-e89b-12d3-a456-426614174000',
        referenceId: 1,
        messageType: 'hi',
        content: 'Hello, world!',
        createdAt: new Date(),
        metadata: { foo: 'bar' },
      };

      await storage.insert({ tableName: TABLE_MESSAGES, record });

      const loadedRecord = await storage.load({
        tableName: TABLE_MESSAGES,
        keys: { id: 1, messageType: 'hi' },
      });

      expect(loadedRecord).not.toBeNull();
      expect(loadedRecord.id).toEqual(record.id);
      expect(loadedRecord.threadId).toEqual(record.threadId);
      expect(loadedRecord.referenceId).toEqual(record.referenceId);
      expect(loadedRecord.messageType).toEqual(record.messageType);
      expect(loadedRecord.content).toEqual(record.content);
      expect(new Date(loadedRecord.createdAt)).toEqual(new Date(record.createdAt));
      expect(loadedRecord.metadata).toEqual(record.metadata);

      const recordsQueriedWithIdAndThreadId = await storage.load({
        tableName: TABLE_MESSAGES,
        keys: { id: 1, threadId: '123e4567-e89b-12d3-a456-426614174000' },
      });

      expect(recordsQueriedWithIdAndThreadId).not.toBeNull();
      expect(recordsQueriedWithIdAndThreadId.id).toEqual(record.id);
      expect(recordsQueriedWithIdAndThreadId.threadId).toEqual(record.threadId);
      expect(recordsQueriedWithIdAndThreadId.referenceId).toEqual(record.referenceId);
      expect(recordsQueriedWithIdAndThreadId.messageType).toEqual(record.messageType);
      expect(recordsQueriedWithIdAndThreadId.content).toEqual(record.content);
      expect(new Date(recordsQueriedWithIdAndThreadId.createdAt)).toEqual(new Date(record.createdAt));
      expect(recordsQueriedWithIdAndThreadId.metadata).toEqual(record.metadata);
    });
  });

  describe('Thread operations', () => {
    beforeAll(async () => {
      const threadTableSchema: Record<string, StorageColumn> = {
        id: { type: 'uuid', nullable: false },
        resourceId: { type: 'uuid', nullable: false },
        title: { type: 'text', nullable: true },
        createdAt: { type: 'timestamp', nullable: true },
        updatedAt: { type: 'timestamp', nullable: true },
        metadata: { type: 'jsonb', nullable: true },
      };

      await storage.createTable({ tableName: TABLE_THREADS, schema: threadTableSchema });
    });

    afterAll(async () => {
      await storage.dropTable(TABLE_THREADS);
    });

    beforeEach(async () => {
      await storage.clearTable({ tableName: TABLE_THREADS });
    });

    it('should get thread by ID', async () => {
      const thread = {
        id: '123e4567-e89b-12d3-a456-426614174000',
        resourceId: '123e4567-e89b-12d3-a456-426614174000',
        title: 'Test Thread',
        createdAt: new Date(),
        updatedAt: new Date(),
        metadata: { foo: 'bar' },
      };

      await storage.insert({ tableName: TABLE_THREADS, record: thread });

      const loadedThread = (await storage.getThreadById({ threadId: thread.id })) as StorageThreadType;
      expect(loadedThread).not.toBeNull();
      expect(loadedThread?.id).toEqual(thread.id);
      expect(loadedThread?.resourceId).toEqual(thread.resourceId);
      expect(loadedThread?.title).toEqual(thread.title);
      expect(new Date(loadedThread?.createdAt)).toEqual(new Date(thread.createdAt));
      expect(new Date(loadedThread?.updatedAt)).toEqual(new Date(thread.updatedAt));
      expect(loadedThread?.metadata).toEqual(thread.metadata);
    });

    it('should save thread', async () => {
      const thread = {
        id: '123e4567-e89b-12d3-a456-426614174000',
        resourceId: '123e4567-e89b-12d3-a456-426614174000',
        title: 'Test Thread',
        createdAt: new Date(),
        updatedAt: new Date(),
        metadata: { foo: 'bar' },
      };

      await storage.saveThread({ thread });

      const loadedThread = (await storage.getThreadById({ threadId: thread.id })) as StorageThreadType;
      expect(loadedThread).not.toBeNull();
      expect(loadedThread?.id).toEqual(thread.id);
      expect(loadedThread?.resourceId).toEqual(thread.resourceId);
      expect(loadedThread?.title).toEqual(thread.title);
      expect(new Date(loadedThread?.createdAt)).toEqual(new Date(thread.createdAt));
      expect(new Date(loadedThread?.updatedAt)).toEqual(new Date(thread.updatedAt));
      expect(loadedThread?.metadata).toEqual(thread.metadata);
    });

    it('should get threads by resource ID', async () => {
      const resourceId = '123e4567-e89b-12d3-a456-426614174000';
      const thread1 = {
        id: '123e4567-e89b-12d3-a456-426614174000',
        resourceId,
        title: 'Test Thread',
        createdAt: new Date(),
        updatedAt: new Date(),
        metadata: { foo: 'bar' },
      };

      const thread2 = {
        id: '123e4567-e89b-12d3-a456-426614174001',
        resourceId,
        title: 'Test Thread',
        createdAt: new Date(),
        updatedAt: new Date(),
        metadata: { foo: 'bar' },
      };

      await storage.saveThread({ thread: thread1 });
      await storage.saveThread({ thread: thread2 });

      const loadedThreads = await storage.getThreadsByResourceId({ resourceId });

      expect(loadedThreads).not.toBeNull();
      expect(loadedThreads.length).toEqual(2);

      expect(loadedThreads[0].id).toEqual(thread1.id);
      expect(loadedThreads[0].resourceId).toEqual(resourceId);
      expect(loadedThreads[0].title).toEqual(thread1.title);
      expect(new Date(loadedThreads[0].createdAt)).toEqual(new Date(thread1.createdAt));
      expect(new Date(loadedThreads[0].updatedAt)).toEqual(new Date(thread1.updatedAt));
      expect(loadedThreads[0].metadata).toEqual(thread1.metadata);

      expect(loadedThreads[1].id).toEqual(thread2.id);
      expect(loadedThreads[1].resourceId).toEqual(resourceId);
      expect(loadedThreads[1].title).toEqual(thread2.title);
      expect(new Date(loadedThreads[1].createdAt)).toEqual(new Date(thread2.createdAt));
      expect(new Date(loadedThreads[1].updatedAt)).toEqual(new Date(thread2.updatedAt));
      expect(loadedThreads[1].metadata).toEqual(thread2.metadata);
    });

    it('should update thread', async () => {
      const thread = {
        id: '123e4567-e89b-12d3-a456-426614174000',
        resourceId: '123e4567-e89b-12d3-a456-426614174000',
        title: 'Test Thread',
        createdAt: new Date(),
        updatedAt: new Date(),
        metadata: { foo: 'bar' },
      };

      await storage.saveThread({ thread });

      const updatedThread = await storage.updateThread({
        id: thread.id,
        title: 'Updated Thread',
        metadata: { foo: 'hi' },
      });

      expect(updatedThread).not.toBeNull();
      expect(updatedThread.id).toEqual(thread.id);
      expect(updatedThread.title).toEqual('Updated Thread');
      expect(updatedThread.metadata).toEqual({ foo: 'hi' });
    });

    it('should delete thread', async () => {
      await storage.dropTable(TABLE_THREADS);
      // create new table
      const threadTableSchema: Record<string, StorageColumn> = {
        id: { type: 'uuid', nullable: false },
        resourceId: { type: 'uuid', nullable: false },
        title: { type: 'text', nullable: true },
        createdAt: { type: 'timestamp', nullable: true },
        updatedAt: { type: 'timestamp', nullable: true },
        metadata: { type: 'jsonb', nullable: true },
      };

      await storage.createTable({ tableName: TABLE_THREADS, schema: threadTableSchema });

      const thread = {
        id: '123e4567-e89b-12d3-a456-426614174023',
        resourceId: '123e4567-e89b-12d3-a456-426614234020',
        title: 'Test Thread',
        createdAt: new Date(),
        updatedAt: new Date(),
        metadata: { foo: 'bar' },
      } as StorageThreadType;

      await storage.saveThread({ thread });

      await storage.deleteThread({ threadId: thread.id });

      const loadedThread = await storage.getThreadById({ threadId: thread.id });
      expect(loadedThread).toBeNull();
    });
  });

  describe('Message operations', () => {
    beforeAll(async () => {
      const messageTableSchema: Record<string, StorageColumn> = {
        id: { type: 'uuid', nullable: false },
        content: { type: 'text', nullable: true },
        role: { type: 'text', nullable: true },
        createdAt: { type: 'timestamp', nullable: false },
        threadId: { type: 'uuid', nullable: false },
        resourceId: { type: 'uuid', nullable: true },
        toolCallIds: { type: 'text', nullable: true },
        toolCallArgs: { type: 'jsonb', nullable: true },
        toolNames: { type: 'text', nullable: true },
        type: { type: 'text', nullable: true },
      };

      await storage.createTable({ tableName: TABLE_MESSAGES, schema: messageTableSchema });
    });

    afterAll(async () => {
      await storage.dropTable(TABLE_MESSAGES);
    });

    afterEach(async () => {
      await storage.clearTable({ tableName: TABLE_MESSAGES });
    });

    it('should save messages without error', async () => {
      const messages = generateMessageRecords(10);
      expect(async () => {
        await storage.saveMessages({ messages, format: 'v2' });
      }).not.toThrow();
    });

    it('should get messages by thread ID', async () => {
      const threadId = '12333d567-e89b-12d3-a456-426614174000';
      const messages = generateMessageRecords(10, threadId);
      await storage.saveMessages({ messages, format: 'v2' });
      const loadedMessages = await storage.getMessages({ threadId, format: 'v2' });

      expect(loadedMessages).not.toBeNull();
      expect(loadedMessages.length).toEqual(10);

      loadedMessages.forEach((message, index) => {
        expect(message.threadId).toEqual(threadId);
        expect(message.id.toString()).toEqual(messages[index].id);
        expect(message.content).toEqual(messages[index].content);
        expect(message.role).toEqual(messages[index].role);
        expect(message.resourceId).toEqual(messages[index].resourceId);
        expect(message.type).toEqual(messages[index].type);
      });
    });

    it('should get the last N messages when selectBy.last is specified', async () => {
      const threadId = '12333d567-e89b-12d3-a456-426614174000';
      const messages = generateMessageRecords(10, threadId);
      await storage.saveMessages({ messages, format: 'v2' });

      // Get the last 3 messages
      const loadedMessages = await storage.getMessages({
        threadId,
        selectBy: { last: 3 },
        format: 'v2',
      });

      expect(loadedMessages).not.toBeNull();
      expect(loadedMessages.length).toEqual(3);

      // Verify that we got the last 3 messages in chronological order
      for (let i = 0; i < 3; i++) {
        expect(loadedMessages[i].id.toString()).toEqual(messages[messages.length - 3 + i].id);
        expect(loadedMessages[i].content).toEqual(messages[messages.length - 3 + i].content);
      }
    });

    it('should get specific messages when selectBy.include is specified', async () => {
      const threadId = '12333d567-e89b-12d3-a456-426614174000';
      const messages = generateMessageRecords(10, threadId);
      await storage.saveMessages({ messages, format: 'v2' });

      // Select specific messages by ID
      const messageIds = [messages[2].id, messages[5].id, messages[8].id];
      const loadedMessages = await storage.getMessages({
        threadId,
        selectBy: {
          include: messageIds.map(id => ({ id })),
        },
        format: 'v2',
      });

      expect(loadedMessages).not.toBeNull();
      // We should get either the specified messages or all thread messages
      expect(loadedMessages.length).toBeGreaterThanOrEqual(3);

      // Verify that the selected messages are included in the results
      const loadedIds = loadedMessages.map(m => m.id.toString());
      messageIds.forEach(id => {
        expect(loadedIds).toContain(id);
      });
    });

    it('should handle empty results when using selectBy filters', async () => {
      const threadId = '12333d567-e89b-12d3-a456-426614174000';
      // Create messages for a different thread ID
      const messages = generateMessageRecords(5, 'different-thread-id');
      await storage.saveMessages({ messages, format: 'v2' });

      // Try to get messages for our test threadId, which should return empty
      const loadedMessages = await storage.getMessages({
        threadId,
        selectBy: { last: 3 },
        format: 'v2',
      });

      expect(loadedMessages).not.toBeNull();
      expect(loadedMessages.length).toEqual(0);
    });

    it('should throw error when threadConfig is provided', async () => {
      const threadId = '12333d567-e89b-12d3-a456-426614174000';
      const messages = generateMessageRecords(5, threadId);
      await storage.saveMessages({ messages, format: 'v2' });

      // Test that providing a threadConfig throws an error
      await expect(
        storage.getMessages({
          threadId,
          threadConfig: {
            lastMessages: 10,
            semanticRecall: {
              topK: 5,
              messageRange: { before: 3, after: 3 },
            },
            workingMemory: {
              enabled: true,
            },
            threads: {
              generateTitle: true,
            },
          },
        }),
      ).rejects.toThrow('ThreadConfig is not supported by LanceDB storage');
    });

    it('should retrieve messages with context using withPreviousMessages and withNextMessages', async () => {
      const threadId = '12333d567-e89b-12d3-a456-426614174000';
      const messages = generateMessageRecords(10, threadId);
      await storage.saveMessages({ messages, format: 'v2' });

      // Get a specific message with context (previous and next messages)
      const targetMessageId = messages[5].id;
      const loadedMessages = await storage.getMessages({
        threadId,
        selectBy: {
          include: [
            {
              id: targetMessageId,
              withPreviousMessages: 2,
              withNextMessages: 1,
            },
          ],
        },
        format: 'v2',
      });

      expect(loadedMessages).not.toBeNull();

      // We should get the target message plus 2 previous and 1 next message
      // So a total of 4 messages (the target message, 2 before, and 1 after)
      expect(loadedMessages.length).toEqual(4);

      // Extract the IDs from the results for easier checking
      const loadedIds = loadedMessages.map(m => m.id.toString());

      // Check that the target message is included
      expect(loadedIds).toContain(targetMessageId);

      // Check that the previous 2 messages are included (messages[3] and messages[4])
      expect(loadedIds).toContain(messages[3].id);
      expect(loadedIds).toContain(messages[4].id);

      // Check that the next message is included (messages[6])
      expect(loadedIds).toContain(messages[6].id);

      // Verify correct chronological order
      for (let i = 0; i < loadedMessages.length - 1; i++) {
        const currentDate = new Date(loadedMessages[i].createdAt).getTime();
        const nextDate = new Date(loadedMessages[i + 1].createdAt).getTime();
        expect(currentDate).toBeLessThanOrEqual(nextDate);
      }
    });

    it('should upsert messages: duplicate id+threadId results in update, not duplicate row', async () => {
      const thread = 'thread-1';
      const baseMessage = generateMessageRecords(1, thread)[0];

      // Insert the message for the first time
      await storage.saveMessages({ messages: [baseMessage], format: 'v2' });

      // Insert again with the same id and threadId but different content
      const updatedMessage: MastraMessageV2 = {
        ...generateMessageRecords(1, thread)[0],
        id: baseMessage.id,
        content: { format: 2, parts: [{ type: 'text', text: 'Updated' }] },
      };

      await storage.saveMessages({ messages: [updatedMessage], format: 'v2' });

      // Retrieve messages for the thread
      const retrievedMessages = await storage.getMessages({ threadId: thread, format: 'v2' });
      // Only one message should exist for that id+threadId
      expect(retrievedMessages.filter(m => m.id.toString() === baseMessage.id)).toHaveLength(1);

      // The content should be the updated one
      expect(retrievedMessages.find(m => m.id.toString() === baseMessage.id)?.content.parts[0].text).toBe('Updated');
    });

    it('should upsert messages: duplicate id and different threadid', async () => {
      const thread1 = 'thread-1';
      const thread2 = 'thread-2';
      const thread3 = 'thread-3';

      const message = generateMessageRecords(1, thread1)[0];

      // Insert message into thread1
      await storage.saveMessages({ messages: [message], format: 'v2' });

      // Attempt to insert a message with the same id but different threadId
      const conflictingMessage: MastraMessageV2 = {
        ...generateMessageRecords(1, thread2)[0],
        id: message.id,
        content: { format: 2, parts: [{ type: 'text', text: 'Thread2 Content' }] },
      };

      const differentMessage: MastraMessageV2 = {
        ...generateMessageRecords(1, thread3)[0],
        id: '2',
        content: { format: 2, parts: [{ type: 'text', text: 'Another Message Content' }] },
      };

      // Save should move the message to the new thread
      await storage.saveMessages({ messages: [conflictingMessage], format: 'v2' });

      await storage.saveMessages({ messages: [differentMessage], format: 'v2' });

      // Retrieve messages for both threads
      const thread1Messages = await storage.getMessages({ threadId: thread1, format: 'v2' });
      const thread2Messages = await storage.getMessages({ threadId: thread2, format: 'v2' });
      const thread3Messages = await storage.getMessages({ threadId: thread3, format: 'v2' });

      // Thread 1 should NOT have the message with that id
      expect(thread1Messages.find(m => m.id.toString() === message.id)).toBeUndefined();

      // Thread 2 should have the message with that id
      expect(thread2Messages.find(m => m.id.toString() === message.id)?.content.parts[0].text).toBe('Thread2 Content');

      // Thread 2 should have the other message
      expect(thread3Messages.find(m => m.id.toString() === differentMessage.id)?.content.parts[0].text).toBe(
        'Another Message Content',
      );
    });
  });

  describe('Trace operations', () => {
    beforeAll(async () => {
      const traceTableSchema = TABLE_SCHEMAS[TABLE_TRACES];
      await storage.createTable({ tableName: TABLE_TRACES, schema: traceTableSchema });
    });

    afterAll(async () => {
      await storage.dropTable(TABLE_TRACES);
    });

    afterEach(async () => {
      await storage.clearTable({ tableName: TABLE_TRACES });
    });

    it('should save trace', async () => {
      const trace = {
        id: '123e4567-e89b-12d3-a456-426614174023',
        parentSpanId: '123e4567-e89b-12d3-a456-426614174023',
        name: 'Test Trace',
        traceId: '123e4567-e89b-12d3-a456-426614234020',
        scope: 'test',
        kind: 0,
        attributes: { attribute1: 'value1' },
        status: { code: 0, description: 'OK' },
        events: { event1: 'value1' },
        links: { link1: 'value1' },
        other: { other1: 'value1' },
        startTime: new Date().getTime(),
        endTime: new Date().getTime(),
        createdAt: new Date(),
      } as TraceType;

      await storage.saveTrace({ trace });

      const loadedTrace = await storage.getTraceById({ traceId: trace.id });

      expect(loadedTrace).not.toBeNull();
      expect(loadedTrace.id).toEqual(trace.id);
      expect(loadedTrace.name).toEqual('Test Trace');
      expect(loadedTrace.parentSpanId).toEqual(trace.parentSpanId);
      expect(loadedTrace.traceId).toEqual(trace.traceId);
      expect(loadedTrace.scope).toEqual(trace.scope);
      expect(loadedTrace.kind).toEqual(trace.kind);
      expect(loadedTrace.attributes).toEqual(trace.attributes);
      expect(loadedTrace.status).toEqual(trace.status);
      expect(loadedTrace.events).toEqual(trace.events);
      expect(loadedTrace.links).toEqual(trace.links);
      expect(loadedTrace.other).toEqual(trace.other);
      expect(loadedTrace.startTime).toEqual(trace.startTime);
      expect(loadedTrace.endTime).toEqual(trace.endTime);
      expect(new Date(loadedTrace.createdAt)).toEqual(trace.createdAt);
    });

    it('should get traces by page', async () => {
      const traces = generateTraceRecords(10);

      await Promise.all(traces.map(trace => storage.saveTrace({ trace })));

      const loadedTrace = await storage.getTraces({
        page: 1,
        perPage: 10,
      });

      expect(loadedTrace).not.toBeNull();
      expect(loadedTrace.length).toEqual(10);

      loadedTrace.forEach(trace => {
        expect(trace.id).toEqual(traces.find(t => t.id === trace.id)?.id);
        expect(trace.name).toEqual(traces.find(t => t.id === trace.id)?.name);
        expect(trace.parentSpanId).toEqual(traces.find(t => t.id === trace.id)?.parentSpanId);
        expect(trace.traceId).toEqual(traces.find(t => t.id === trace.id)?.traceId);
        expect(trace.scope).toEqual(traces.find(t => t.id === trace.id)?.scope);
        expect(trace.kind).toEqual(traces.find(t => t.id === trace.id)?.kind);
        expect(trace.attributes).toEqual(traces.find(t => t.id === trace.id)?.attributes);
        expect(trace.status).toEqual(traces.find(t => t.id === trace.id)?.status);
        expect(trace.events).toEqual(traces.find(t => t.id === trace.id)?.events);
        expect(trace.links).toEqual(traces.find(t => t.id === trace.id)?.links);
        expect(trace.other).toEqual(traces.find(t => t.id === trace.id)?.other);
        expect(new Date(trace.startTime)).toEqual(new Date(traces.find(t => t.id === trace.id)?.startTime ?? ''));
        expect(new Date(trace.endTime)).toEqual(new Date(traces.find(t => t.id === trace.id)?.endTime ?? ''));
        expect(new Date(trace.createdAt)).toEqual(new Date(traces.find(t => t.id === trace.id)?.createdAt ?? ''));
      });
    });

    it('should get trace by name and scope', async () => {
      const trace = generateTraceRecords(1)[0];
      await storage.saveTrace({ trace });

      const loadedTrace = await storage.getTraces({ name: trace.name, scope: trace.scope, page: 1, perPage: 10 });

      expect(loadedTrace).not.toBeNull();
      expect(loadedTrace[0].id).toEqual(trace.id);
      expect(loadedTrace[0].name).toEqual(trace.name);
      expect(loadedTrace[0].parentSpanId).toEqual(trace.parentSpanId);
      expect(loadedTrace[0].scope).toEqual(trace.scope);
      expect(loadedTrace[0].kind).toEqual(trace.kind);
      expect(loadedTrace[0].attributes).toEqual(trace.attributes);
      expect(loadedTrace[0].status).toEqual(trace.status);
      expect(loadedTrace[0].events).toEqual(trace.events);
      expect(loadedTrace[0].links).toEqual(trace.links);
      expect(loadedTrace[0].other).toEqual(trace.other);
      expect(loadedTrace[0].startTime).toEqual(new Date(trace.startTime));
      expect(loadedTrace[0].endTime).toEqual(new Date(trace.endTime));
      expect(loadedTrace[0].createdAt).toEqual(new Date(trace.createdAt));
    });
  });

  describe('Eval operations', () => {
    beforeAll(async () => {
      const evalSchema = TABLE_SCHEMAS[TABLE_EVALS];
      await storage.createTable({ tableName: TABLE_EVALS, schema: evalSchema });
    });

    afterAll(async () => {
      await storage.dropTable(TABLE_EVALS);
    });

    it('should get evals by agent name', async () => {
      const evals = generateEvalRecords(1);
      await storage.saveEvals({ evals });

      const loadedEvals = await storage.getEvalsByAgentName(evals[0].agentName);

      expect(loadedEvals).not.toBeNull();
      expect(loadedEvals.length).toBe(1);
      expect(loadedEvals[0].input).toEqual(evals[0].input);
      expect(loadedEvals[0].output).toEqual(evals[0].output);
      expect(loadedEvals[0].agentName).toEqual(evals[0].agentName);
      expect(loadedEvals[0].metricName).toEqual(evals[0].metricName);
      expect(loadedEvals[0].result).toEqual(evals[0].result);
      expect(loadedEvals[0].testInfo).toEqual(evals[0].testInfo);
      expect(new Date(loadedEvals[0].createdAt)).toEqual(new Date(evals[0].createdAt));
    });
  });

  describe('Workflow Operations', () => {
    beforeAll(async () => {
      const workflowSchema = TABLE_SCHEMAS[TABLE_WORKFLOW_SNAPSHOT];
      await storage.createTable({ tableName: TABLE_WORKFLOW_SNAPSHOT, schema: workflowSchema });
    });

    afterAll(async () => {
      await storage.dropTable(TABLE_WORKFLOW_SNAPSHOT);
    });

    it('should save and retrieve workflow snapshots', async () => {
      const { snapshot, runId } = generateWorkflowSnapshot('running');

      await storage.persistWorkflowSnapshot({
        workflowName: 'test-workflow',
        runId,
        snapshot,
      });
      const retrieved = await storage.loadWorkflowSnapshot({
        workflowName: 'test-workflow',
        runId,
      });
      expect(retrieved).toEqual(snapshot);
    });

    it('should handle non-existent workflow snapshots', async () => {
      const result = await storage.loadWorkflowSnapshot({
        workflowName: 'test-workflow',
        runId: 'non-existent',
      });
      expect(result).toBeNull();
    });

    it('should update workflow snapshot status', async () => {
      const { snapshot, runId } = generateWorkflowSnapshot('running');

      await storage.persistWorkflowSnapshot({
        workflowName: 'test-workflow',
        runId,
        snapshot,
      });

      const updatedSnapshot = {
        ...snapshot,
        value: { [runId]: 'success' },
        timestamp: Date.now(),
      };

      await storage.persistWorkflowSnapshot({
        workflowName: 'test-workflow',
        runId,
        snapshot: updatedSnapshot,
      });

      const retrieved = await storage.loadWorkflowSnapshot({
        workflowName: 'test-workflow',
        runId,
      });

      expect(retrieved?.value[runId]).toBe('success');
      expect(retrieved?.timestamp).toBeGreaterThan(snapshot.timestamp);
    });

    it('should handle complex workflow state', async () => {
      const runId = `run-${randomUUID()}`;
      const workflowName = 'complex-workflow';

      const complexSnapshot = {
        runId,
        value: { currentState: 'running' },
        timestamp: Date.now(),
        context: {
          'step-1': {
            status: 'success',
            output: {
              nestedData: {
                array: [1, 2, 3],
                object: { key: 'value' },
                date: new Date().toISOString(),
              },
            },
          },
          'step-2': {
            status: 'suspended',
            dependencies: ['step-3', 'step-4'],
          },
          input: {
            type: 'scheduled',
            metadata: {
              schedule: '0 0 * * *',
              timezone: 'UTC',
            },
          },
        },
        activePaths: [],
        suspendedPaths: {},
        status: 'suspended',
        serializedStepGraph: [],
      } as unknown as WorkflowRunState;

      await storage.persistWorkflowSnapshot({
        workflowName,
        runId,
        snapshot: complexSnapshot,
      });

      const loadedSnapshot = await storage.loadWorkflowSnapshot({
        workflowName,
        runId,
      });

      expect(loadedSnapshot).toEqual(complexSnapshot);
    });
  });

  describe('getWorkflowRuns', () => {
    beforeAll(async () => {
      const workflowSchema = TABLE_SCHEMAS[TABLE_WORKFLOW_SNAPSHOT];
      await storage.createTable({ tableName: TABLE_WORKFLOW_SNAPSHOT, schema: workflowSchema });
    });

    afterAll(async () => {
      await storage.dropTable(TABLE_WORKFLOW_SNAPSHOT);
    });

    beforeEach(async () => {
      await storage.clearTable({ tableName: TABLE_WORKFLOW_SNAPSHOT });
    });
    it('returns empty array when no workflows exist', async () => {
      const { runs, total } = await storage.getWorkflowRuns();
      expect(runs).toEqual([]);
      expect(total).toBe(0);
    });

    it('returns all workflows by default', async () => {
      const workflowName1 = 'default_test_1';
      const workflowName2 = 'default_test_2';

      const { snapshot: workflow1, runId: runId1, stepId: stepId1 } = generateWorkflowSnapshot('success');
      const { snapshot: workflow2, runId: runId2, stepId: stepId2 } = generateWorkflowSnapshot('running');

      await storage.persistWorkflowSnapshot({ workflowName: workflowName1, runId: runId1, snapshot: workflow1 });
      await new Promise(resolve => setTimeout(resolve, 10)); // Small delay to ensure different timestamps
      await storage.persistWorkflowSnapshot({ workflowName: workflowName2, runId: runId2, snapshot: workflow2 });

      const { runs, total } = await storage.getWorkflowRuns();
      expect(runs).toHaveLength(2);
      expect(total).toBe(2);
      expect(runs[0]!.workflowName).toBe(workflowName1);
      expect(runs[1]!.workflowName).toBe(workflowName2);
      const firstSnapshot = runs[0]!.snapshot as WorkflowRunState;
      const secondSnapshot = runs[1]!.snapshot as WorkflowRunState;
      expect(firstSnapshot.context?.[stepId1]?.status).toBe('success');
      expect(secondSnapshot.context?.[stepId2]?.status).toBe('running');
    });

    // it('filters by workflow name', async () => {
    //   const workflowName1 = 'filter_test_1';
    //   const workflowName2 = 'filter_test_2';

    //   const { snapshot: workflow1, runId: runId1, stepId: stepId1 } = generateWorkflowSnapshot('success');
    //   const { snapshot: workflow2, runId: runId2 } = generateWorkflowSnapshot('failed');

    //   await storage.persistWorkflowSnapshot({ workflowName: workflowName1, runId: runId1, snapshot: workflow1 });
    //   await new Promise(resolve => setTimeout(resolve, 10)); // Small delay to ensure different timestamps
    //   await storage.persistWorkflowSnapshot({ workflowName: workflowName2, runId: runId2, snapshot: workflow2 });

    //   const { runs, total } = await storage.getWorkflowRuns({ workflowName: workflowName1 });
    //   expect(runs).toHaveLength(1);
    //   expect(total).toBe(1);
    //   expect(runs[0]!.workflowName).toBe(workflowName1);
    //   const snapshot = runs[0]!.snapshot as WorkflowRunState;
    //   expect(snapshot.context?.[stepId1]?.status).toBe('success');
    // });

    // it('filters by date range', async () => {
    //   const now = new Date();
    //   const yesterday = new Date(now.getTime() - 24 * 60 * 60 * 1000);
    //   const twoDaysAgo = new Date(now.getTime() - 2 * 24 * 60 * 60 * 1000);
    //   const workflowName1 = 'date_test_1';
    //   const workflowName2 = 'date_test_2';
    //   const workflowName3 = 'date_test_3';

    //   const { snapshot: workflow1, runId: runId1 } = generateWorkflowSnapshot('success');
    //   const { snapshot: workflow2, runId: runId2, stepId: stepId2 } = generateWorkflowSnapshot('failed');
    //   const { snapshot: workflow3, runId: runId3, stepId: stepId3 } = generateWorkflowSnapshot('suspended');

    //   await storage.insert({
    //     tableName: TABLE_WORKFLOW_SNAPSHOT,
    //     record: {
    //       workflow_name: workflowName1,
    //       run_id: runId1,
    //       snapshot: workflow1,
    //       createdAt: twoDaysAgo,
    //       updatedAt: twoDaysAgo,
    //     },
    //   });
    //   await storage.insert({
    //     tableName: TABLE_WORKFLOW_SNAPSHOT,
    //     record: {
    //       workflow_name: workflowName2,
    //       run_id: runId2,
    //       snapshot: workflow2,
    //       createdAt: yesterday,
    //       updatedAt: yesterday,
    //     },
    //   });
    //   await storage.insert({
    //     tableName: TABLE_WORKFLOW_SNAPSHOT,
    //     record: {
    //       workflow_name: workflowName3,
    //       run_id: runId3,
    //       snapshot: workflow3,
    //       createdAt: now,
    //       updatedAt: now,
    //     },
    //   });

    //   const { runs } = await storage.getWorkflowRuns({
    //     fromDate: yesterday,
    //     toDate: now,
    //   });

    //   expect(runs).toHaveLength(2);
    //   expect(runs[0]!.workflowName).toBe(workflowName3);
    //   expect(runs[1]!.workflowName).toBe(workflowName2);
    //   const firstSnapshot = runs[0]!.snapshot as WorkflowRunState;
    //   const secondSnapshot = runs[1]!.snapshot as WorkflowRunState;
    //   expect(firstSnapshot.context?.[stepId3]?.status).toBe('waiting');
    //   expect(secondSnapshot.context?.[stepId2]?.status).toBe('running');
    // });

    // it('handles pagination', async () => {
    //   const workflowName1 = 'page_test_1';
    //   const workflowName2 = 'page_test_2';
    //   const workflowName3 = 'page_test_3';

    //   const { snapshot: workflow1, runId: runId1, stepId: stepId1 } = generateWorkflowSnapshot('success');
    //   const { snapshot: workflow2, runId: runId2, stepId: stepId2 } = generateWorkflowSnapshot('failed');
    //   const { snapshot: workflow3, runId: runId3, stepId: stepId3 } = generateWorkflowSnapshot('suspended');

    //   await storage.persistWorkflowSnapshot({ workflowName: workflowName1, runId: runId1, snapshot: workflow1 });
    //   await new Promise(resolve => setTimeout(resolve, 10)); // Small delay to ensure different timestamps
    //   await storage.persistWorkflowSnapshot({ workflowName: workflowName2, runId: runId2, snapshot: workflow2 });
    //   await new Promise(resolve => setTimeout(resolve, 10)); // Small delay to ensure different timestamps
    //   await storage.persistWorkflowSnapshot({ workflowName: workflowName3, runId: runId3, snapshot: workflow3 });

    //   // Get first page
    //   const page1 = await storage.getWorkflowRuns({ limit: 2, offset: 0 });
    //   expect(page1.runs).toHaveLength(2);
    //   expect(page1.total).toBe(3); // Total count of all records
    //   expect(page1.runs[0]!.workflowName).toBe(workflowName3);
    //   expect(page1.runs[1]!.workflowName).toBe(workflowName2);
    //   const firstSnapshot = page1.runs[0]!.snapshot as WorkflowRunState;
    //   const secondSnapshot = page1.runs[1]!.snapshot as WorkflowRunState;
    //   expect(firstSnapshot.context?.[stepId3]?.status).toBe('waiting');
    //   expect(secondSnapshot.context?.[stepId2]?.status).toBe('running');

    //   // Get second page
    //   const page2 = await storage.getWorkflowRuns({ limit: 2, offset: 2 });
    //   expect(page2.runs).toHaveLength(1);
    //   expect(page2.total).toBe(3);
    //   expect(page2.runs[0]!.workflowName).toBe(workflowName1);
    //   const snapshot = page2.runs[0]!.snapshot as WorkflowRunState;
    //   expect(snapshot.context?.[stepId1]?.status).toBe('completed');
    // });
  });

  describe('getWorkflowRunById', () => {
    const workflowName = 'workflow-id-test';
    let runId: string;
    let stepId: string;

    beforeAll(async () => {
      const workflowSchema = TABLE_SCHEMAS[TABLE_WORKFLOW_SNAPSHOT];
      await storage.createTable({ tableName: TABLE_WORKFLOW_SNAPSHOT, schema: workflowSchema });
    });

    afterAll(async () => {
      await storage.dropTable(TABLE_WORKFLOW_SNAPSHOT);
    });

    beforeEach(async () => {
      // Insert a workflow run for positive test
      const sample = generateWorkflowSnapshot('success');
      runId = sample.runId;
      stepId = sample.stepId;
      await storage.insert({
        tableName: TABLE_WORKFLOW_SNAPSHOT,
        record: {
          workflow_name: workflowName,
          run_id: runId,
          resourceId: 'resource-abc',
          snapshot: sample.snapshot,
          createdAt: new Date(),
          updatedAt: new Date(),
        },
      });
    });

    it('should retrieve a workflow run by ID', async () => {
      const found = await storage.getWorkflowRunById({
        runId,
        workflowName,
      });
      expect(found).not.toBeNull();
      expect(found?.runId).toBe(runId);
      checkWorkflowSnapshot(found?.snapshot!, stepId, 'success');
    });

    it('should return null for non-existent workflow run ID', async () => {
      const notFound = await storage.getWorkflowRunById({
        runId: 'non-existent-id',
        workflowName,
      });
      expect(notFound).toBeNull();
    });
  });

  describe('alterTable', () => {
    const TEST_TABLE = 'test_alter_table';
    const BASE_SCHEMA = {
      id: { type: 'integer', primaryKey: true, nullable: false },
      name: { type: 'text', nullable: true },
      createdAt: { type: 'timestamp', nullable: false },
    } as Record<string, StorageColumn>;

    beforeEach(async () => {
      await storage.dropTable(TEST_TABLE as TABLE_NAMES);
      await storage.createTable({ tableName: TEST_TABLE as TABLE_NAMES, schema: BASE_SCHEMA });
    });

    afterEach(async () => {
      await storage.clearTable({ tableName: TEST_TABLE as TABLE_NAMES });
    });

    it('adds a new column to an existing table', async () => {
      await storage.alterTable({
        tableName: TEST_TABLE as TABLE_NAMES,
        schema: { ...BASE_SCHEMA, age: { type: 'integer', nullable: true } },
        ifNotExists: ['age'],
      });

      await storage.insert({
        tableName: TEST_TABLE as TABLE_NAMES,
        record: { id: 1, name: 'Alice', age: 42, createdAt: new Date() },
      });

      const row = await storage.load({
        tableName: TEST_TABLE as TABLE_NAMES,
        keys: { id: 1 },
      });
      expect(row?.age).toBe(42);
    });

    it('is idempotent when adding an existing column', async () => {
      await storage.alterTable({
        tableName: TEST_TABLE as TABLE_NAMES,
        schema: { ...BASE_SCHEMA, foo: { type: 'text', nullable: true } },
        ifNotExists: ['foo'],
      });
      // Add the column again (should not throw)
      await expect(
        storage.alterTable({
          tableName: TEST_TABLE as TABLE_NAMES,
          schema: { ...BASE_SCHEMA, foo: { type: 'text', nullable: true } },
          ifNotExists: ['foo'],
        }),
      ).resolves.not.toThrow();
    });

    it('should add a default value to a column when using not null', async () => {
      await storage.insert({
        tableName: TEST_TABLE as TABLE_NAMES,
        record: { id: 1, name: 'Bob', createdAt: new Date() },
      });

      await expect(
        storage.alterTable({
          tableName: TEST_TABLE as TABLE_NAMES,
          schema: { ...BASE_SCHEMA, text_column: { type: 'text', nullable: false } },
          ifNotExists: ['text_column'],
        }),
      ).resolves.not.toThrow();

      await expect(
        storage.alterTable({
          tableName: TEST_TABLE as TABLE_NAMES,
          schema: { ...BASE_SCHEMA, timestamp_column: { type: 'timestamp', nullable: false } },
          ifNotExists: ['timestamp_column'],
        }),
      ).resolves.not.toThrow();

      await expect(
        storage.alterTable({
          tableName: TEST_TABLE as TABLE_NAMES,
          schema: { ...BASE_SCHEMA, bigint_column: { type: 'bigint', nullable: false } },
          ifNotExists: ['bigint_column'],
        }),
      ).resolves.not.toThrow();

      await expect(
        storage.alterTable({
          tableName: TEST_TABLE as TABLE_NAMES,
          schema: { ...BASE_SCHEMA, jsonb_column: { type: 'jsonb', nullable: false } },
          ifNotExists: ['jsonb_column'],
        }),
      ).resolves.not.toThrow();

      await expect(
        storage.alterTable({
          tableName: TEST_TABLE as TABLE_NAMES,
          schema: { ...BASE_SCHEMA, uuid_column: { type: 'uuid', nullable: false } },
          ifNotExists: ['uuid_column'],
        }),
      ).resolves.not.toThrow();
    });
  });
});
=======
createTestSuite(storage);
>>>>>>> 6bd354cb
<|MERGE_RESOLUTION|>--- conflicted
+++ resolved
@@ -7,1302 +7,4 @@
 
 const storage = await LanceStorage.create('test', 'lancedb-storage');
 
-<<<<<<< HEAD
-function generateMessageRecords(count: number, threadId?: string): MastraMessageV2[] {
-  return Array.from({ length: count }, (_, index) => ({
-    id: (index + 1).toString(),
-    content: {
-      content: `Test message ${index + 1}`,
-      format: 2,
-      parts: [{ type: 'text', text: `Test message ${index + 1}` }],
-    },
-    role: 'user',
-    createdAt: new Date(),
-    threadId: threadId ?? `12333d567-e89b-12d3-a456-${(426614174000 + index).toString()}`,
-    resourceId: `12333d567-e89b-12d3-a456-${(426614174000 + index).toString()}`,
-    toolCallIds: [],
-    toolCallArgs: [],
-    toolNames: [],
-    type: 'v2',
-  }));
-}
-
-function generateTraceRecords(count: number): TraceType[] {
-  return Array.from({ length: count }, (_, index) => ({
-    id: (index + 1).toString(),
-    name: `Test trace ${index + 1}`,
-    scope: 'test',
-    kind: 0,
-    parentSpanId: `12333d567-e89b-12d3-a456-${(426614174000 + index).toString()}`,
-    traceId: `12333d567-e89b-12d3-a456-${(426614174000 + index).toString()}`,
-    attributes: { attribute1: 'value1' },
-    status: { code: 0, description: 'OK' },
-    events: { event1: 'value1' },
-    links: { link1: 'value1' },
-    other: { other1: 'value1' },
-    startTime: new Date().getTime(),
-    endTime: new Date().getTime(),
-    createdAt: new Date(),
-  }));
-}
-
-function generateEvalRecords(count: number): EvalRow[] {
-  return Array.from({ length: count }, (_, index) => ({
-    input: `Test input ${index + 1}`,
-    output: `Test output ${index + 1}`,
-    result: { score: index + 1, info: { testIndex: index + 1 } },
-    agentName: `Test agent ${index + 1}`,
-    metricName: `Test metric ${index + 1}`,
-    instructions: 'Test instructions',
-    testInfo: { testName: `Test ${index + 1}`, testPath: `TestPath ${index + 1}` },
-    runId: `12333d567-e89b-12d3-a456-${(426614174000 + index).toString()}`,
-    globalRunId: `12333d567-e89b-12d3-a456-${(426614174000 + index).toString()}`,
-    createdAt: new Date().toString(),
-  }));
-}
-
-const generateWorkflowSnapshot = (status: WorkflowRunState['context']['steps']['status'], createdAt?: Date) => {
-  const runId = `run-${randomUUID()}`;
-  const stepId = `step-${randomUUID()}`;
-  const timestamp = createdAt || new Date();
-  const snapshot = {
-    result: { success: true },
-    value: {},
-    context: {
-      [stepId]: {
-        status,
-        payload: {},
-        error: undefined,
-        startedAt: timestamp.getTime(),
-        endedAt: new Date(timestamp.getTime() + 15000).getTime(),
-      },
-      input: {},
-    },
-    serializedStepGraph: [],
-    activePaths: [],
-    suspendedPaths: {},
-    runId,
-    timestamp: timestamp.getTime(),
-    status,
-  } as unknown as WorkflowRunState;
-  return { snapshot, runId, stepId };
-};
-
-describe('LanceStorage tests', async () => {
-  let storage!: LanceStorage;
-
-  beforeAll(async () => {
-    storage = await LanceStorage.create('test', 'lancedb-storage');
-  });
-
-  it('should create a new instance of LanceStorage', async () => {
-    const storage = await LanceStorage.create('test', 'lancedb-storage');
-    expect(storage).toBeInstanceOf(LanceStorage);
-    expect(storage.name).toBe('test');
-  });
-
-  describe('Create table', () => {
-    beforeAll(async () => {
-      // Clean up any existing tables
-      try {
-        await storage.dropTable(TABLE_MESSAGES);
-      } catch {
-        // Ignore if table doesn't exist
-      }
-    });
-
-    afterAll(async () => {
-      await storage.dropTable(TABLE_MESSAGES);
-    });
-
-    it('should create an empty table with given schema', async () => {
-      const schema: Record<string, StorageColumn> = {
-        id: { type: 'integer', nullable: false },
-        threadId: { type: 'uuid', nullable: false },
-        referenceId: { type: 'bigint', nullable: true },
-        messageType: { type: 'text', nullable: true },
-        content: { type: 'text', nullable: true },
-        createdAt: { type: 'timestamp', nullable: true },
-        metadata: { type: 'jsonb', nullable: true },
-      };
-
-      await storage.createTable({ tableName: TABLE_MESSAGES, schema });
-
-      // Verify table exists and schema is correct
-      const table = await storage.getTableSchema(TABLE_MESSAGES);
-
-      expect(table.fields.length).toBe(7);
-      expect(table.names).toEqual(
-        expect.arrayContaining(['id', 'threadId', 'referenceId', 'messageType', 'content', 'createdAt', 'metadata']),
-      );
-      // check the types of the fields
-      expect(table.fields[0].type.toString().toLowerCase()).toBe('int32');
-      expect(table.fields[1].type.toString().toLowerCase()).toBe('utf8');
-      expect(table.fields[2].type.toString().toLowerCase()).toBe('float64');
-      expect(table.fields[3].type.toString().toLowerCase()).toBe('utf8');
-      expect(table.fields[4].type.toString().toLowerCase()).toBe('utf8');
-      expect(table.fields[5].type.toString().toLowerCase()).toBe('float64');
-      expect(table.fields[6].type.toString().toLowerCase()).toBe('utf8');
-    });
-  });
-
-  describe('Insert data', () => {
-    beforeAll(async () => {
-      const schema: Record<string, StorageColumn> = {
-        id: { type: 'integer', nullable: false },
-        threadId: { type: 'uuid', nullable: false },
-        referenceId: { type: 'bigint', nullable: true },
-        messageType: { type: 'text', nullable: true },
-        content: { type: 'text', nullable: true },
-        createdAt: { type: 'timestamp', nullable: true },
-        metadata: { type: 'jsonb', nullable: true },
-      };
-
-      await storage.createTable({ tableName: TABLE_MESSAGES, schema });
-    });
-
-    afterAll(async () => {
-      await storage.dropTable(TABLE_MESSAGES);
-    });
-
-    it('should insert a single record without throwing exceptions', async () => {
-      const record = {
-        id: 1,
-        threadId: '123e4567-e89b-12d3-a456-426614174000',
-        referenceId: 1,
-        messageType: 'text',
-        content: 'Hello, world!',
-        createdAt: new Date(),
-        metadata: { foo: 'bar' },
-      };
-
-      await storage.insert({ tableName: TABLE_MESSAGES, record });
-
-      // Verify the record was inserted
-      const loadedRecord = await storage.load({ tableName: TABLE_MESSAGES, keys: { id: 1 } });
-
-      // Custom comparison to handle date precision differences
-      expect(loadedRecord.id).toEqual(record.id);
-      expect(loadedRecord.threadId).toEqual(record.threadId);
-      expect(loadedRecord.referenceId).toEqual(record.referenceId);
-      expect(loadedRecord.messageType).toEqual(record.messageType);
-      expect(loadedRecord.content).toEqual(record.content);
-      expect(loadedRecord.metadata).toEqual(record.metadata);
-
-      // Compare dates ignoring millisecond precision
-      const loadedDate = new Date(loadedRecord.createdAt);
-      const originalDate = new Date(record.createdAt);
-      expect(loadedDate.getFullYear()).toEqual(originalDate.getFullYear());
-      expect(loadedDate.getMonth()).toEqual(originalDate.getMonth());
-      expect(loadedDate.getDate()).toEqual(originalDate.getDate());
-      expect(loadedDate.getHours()).toEqual(originalDate.getHours());
-      expect(loadedDate.getMinutes()).toEqual(originalDate.getMinutes());
-      expect(loadedDate.getSeconds()).toEqual(originalDate.getSeconds());
-    });
-
-    it('should throw error when invalid key type is provided', async () => {
-      await expect(storage.load({ tableName: TABLE_MESSAGES, keys: { id: '1' } })).rejects.toThrowError(
-        /Expected numeric value for field 'id', got string/,
-      );
-    });
-
-    it('should insert batch records without throwing exceptions', async () => {
-      const recordCount = 100;
-      const records: MessageRecord[] = generateRecords(recordCount);
-
-      await storage.batchInsert({ tableName: TABLE_MESSAGES, records });
-
-      // Verify records were inserted
-      const loadedRecords = await storage.load({ tableName: TABLE_MESSAGES, keys: { id: 1 } });
-      expect(loadedRecords).not.toBeNull();
-      expect(loadedRecords.id).toEqual(records[0].id);
-      expect(loadedRecords.threadId).toEqual(records[0].threadId);
-      expect(loadedRecords.referenceId).toEqual(records[0].referenceId);
-      expect(loadedRecords.messageType).toEqual(records[0].messageType);
-      expect(loadedRecords.content).toEqual(records[0].content);
-      expect(new Date(loadedRecords.createdAt)).toEqual(new Date(records[0].createdAt));
-      expect(loadedRecords.metadata).toEqual(records[0].metadata);
-
-      // Verify the last record
-      const lastRecord = await storage.load({ tableName: TABLE_MESSAGES, keys: { id: recordCount } });
-      expect(lastRecord).not.toBeNull();
-      expect(lastRecord.id).toEqual(records[recordCount - 1].id);
-      expect(lastRecord.threadId).toEqual(records[recordCount - 1].threadId);
-      expect(lastRecord.referenceId).toEqual(records[recordCount - 1].referenceId);
-      expect(lastRecord.messageType).toEqual(records[recordCount - 1].messageType);
-      expect(lastRecord.content).toEqual(records[recordCount - 1].content);
-      expect(new Date(lastRecord.createdAt)).toEqual(new Date(records[recordCount - 1].createdAt));
-      expect(lastRecord.metadata).toEqual(records[recordCount - 1].metadata);
-    });
-  });
-
-  describe('Query data', () => {
-    beforeAll(async () => {
-      const schema: Record<string, StorageColumn> = {
-        id: { type: 'integer', nullable: false },
-        threadId: { type: 'uuid', nullable: false },
-        referenceId: { type: 'bigint', nullable: true },
-        messageType: { type: 'text', nullable: true },
-        content: { type: 'text', nullable: true },
-        createdAt: { type: 'timestamp', nullable: true },
-        metadata: { type: 'jsonb', nullable: true },
-      };
-
-      await storage.createTable({ tableName: TABLE_MESSAGES, schema });
-    });
-
-    afterAll(async () => {
-      await storage.dropTable(TABLE_MESSAGES);
-    });
-
-    it('should query data by one key only', async () => {
-      const record = {
-        id: 1,
-        threadId: '123e4567-e89b-12d3-a456-426614174000',
-        referenceId: 1,
-        messageType: 'text',
-        content: 'Hello, world!',
-        createdAt: new Date(),
-        metadata: { foo: 'bar' },
-      };
-
-      await storage.insert({ tableName: TABLE_MESSAGES, record });
-
-      const loadedRecord = await storage.load({ tableName: TABLE_MESSAGES, keys: { id: 1 } });
-      expect(loadedRecord).not.toBeNull();
-      expect(loadedRecord.id).toEqual(record.id);
-      expect(loadedRecord.threadId).toEqual(record.threadId);
-      expect(loadedRecord.referenceId).toEqual(record.referenceId);
-      expect(loadedRecord.messageType).toEqual(record.messageType);
-      expect(loadedRecord.content).toEqual(record.content);
-      expect(new Date(loadedRecord.createdAt)).toEqual(new Date(record.createdAt));
-      expect(loadedRecord.metadata).toEqual(record.metadata);
-    });
-
-    it('should query data by multiple keys', async () => {
-      const record = {
-        id: 1,
-        threadId: '123e4567-e89b-12d3-a456-426614174000',
-        referenceId: 1,
-        messageType: 'hi',
-        content: 'Hello, world!',
-        createdAt: new Date(),
-        metadata: { foo: 'bar' },
-      };
-
-      await storage.insert({ tableName: TABLE_MESSAGES, record });
-
-      const loadedRecord = await storage.load({
-        tableName: TABLE_MESSAGES,
-        keys: { id: 1, messageType: 'hi' },
-      });
-
-      expect(loadedRecord).not.toBeNull();
-      expect(loadedRecord.id).toEqual(record.id);
-      expect(loadedRecord.threadId).toEqual(record.threadId);
-      expect(loadedRecord.referenceId).toEqual(record.referenceId);
-      expect(loadedRecord.messageType).toEqual(record.messageType);
-      expect(loadedRecord.content).toEqual(record.content);
-      expect(new Date(loadedRecord.createdAt)).toEqual(new Date(record.createdAt));
-      expect(loadedRecord.metadata).toEqual(record.metadata);
-
-      const recordsQueriedWithIdAndThreadId = await storage.load({
-        tableName: TABLE_MESSAGES,
-        keys: { id: 1, threadId: '123e4567-e89b-12d3-a456-426614174000' },
-      });
-
-      expect(recordsQueriedWithIdAndThreadId).not.toBeNull();
-      expect(recordsQueriedWithIdAndThreadId.id).toEqual(record.id);
-      expect(recordsQueriedWithIdAndThreadId.threadId).toEqual(record.threadId);
-      expect(recordsQueriedWithIdAndThreadId.referenceId).toEqual(record.referenceId);
-      expect(recordsQueriedWithIdAndThreadId.messageType).toEqual(record.messageType);
-      expect(recordsQueriedWithIdAndThreadId.content).toEqual(record.content);
-      expect(new Date(recordsQueriedWithIdAndThreadId.createdAt)).toEqual(new Date(record.createdAt));
-      expect(recordsQueriedWithIdAndThreadId.metadata).toEqual(record.metadata);
-    });
-  });
-
-  describe('Thread operations', () => {
-    beforeAll(async () => {
-      const threadTableSchema: Record<string, StorageColumn> = {
-        id: { type: 'uuid', nullable: false },
-        resourceId: { type: 'uuid', nullable: false },
-        title: { type: 'text', nullable: true },
-        createdAt: { type: 'timestamp', nullable: true },
-        updatedAt: { type: 'timestamp', nullable: true },
-        metadata: { type: 'jsonb', nullable: true },
-      };
-
-      await storage.createTable({ tableName: TABLE_THREADS, schema: threadTableSchema });
-    });
-
-    afterAll(async () => {
-      await storage.dropTable(TABLE_THREADS);
-    });
-
-    beforeEach(async () => {
-      await storage.clearTable({ tableName: TABLE_THREADS });
-    });
-
-    it('should get thread by ID', async () => {
-      const thread = {
-        id: '123e4567-e89b-12d3-a456-426614174000',
-        resourceId: '123e4567-e89b-12d3-a456-426614174000',
-        title: 'Test Thread',
-        createdAt: new Date(),
-        updatedAt: new Date(),
-        metadata: { foo: 'bar' },
-      };
-
-      await storage.insert({ tableName: TABLE_THREADS, record: thread });
-
-      const loadedThread = (await storage.getThreadById({ threadId: thread.id })) as StorageThreadType;
-      expect(loadedThread).not.toBeNull();
-      expect(loadedThread?.id).toEqual(thread.id);
-      expect(loadedThread?.resourceId).toEqual(thread.resourceId);
-      expect(loadedThread?.title).toEqual(thread.title);
-      expect(new Date(loadedThread?.createdAt)).toEqual(new Date(thread.createdAt));
-      expect(new Date(loadedThread?.updatedAt)).toEqual(new Date(thread.updatedAt));
-      expect(loadedThread?.metadata).toEqual(thread.metadata);
-    });
-
-    it('should save thread', async () => {
-      const thread = {
-        id: '123e4567-e89b-12d3-a456-426614174000',
-        resourceId: '123e4567-e89b-12d3-a456-426614174000',
-        title: 'Test Thread',
-        createdAt: new Date(),
-        updatedAt: new Date(),
-        metadata: { foo: 'bar' },
-      };
-
-      await storage.saveThread({ thread });
-
-      const loadedThread = (await storage.getThreadById({ threadId: thread.id })) as StorageThreadType;
-      expect(loadedThread).not.toBeNull();
-      expect(loadedThread?.id).toEqual(thread.id);
-      expect(loadedThread?.resourceId).toEqual(thread.resourceId);
-      expect(loadedThread?.title).toEqual(thread.title);
-      expect(new Date(loadedThread?.createdAt)).toEqual(new Date(thread.createdAt));
-      expect(new Date(loadedThread?.updatedAt)).toEqual(new Date(thread.updatedAt));
-      expect(loadedThread?.metadata).toEqual(thread.metadata);
-    });
-
-    it('should get threads by resource ID', async () => {
-      const resourceId = '123e4567-e89b-12d3-a456-426614174000';
-      const thread1 = {
-        id: '123e4567-e89b-12d3-a456-426614174000',
-        resourceId,
-        title: 'Test Thread',
-        createdAt: new Date(),
-        updatedAt: new Date(),
-        metadata: { foo: 'bar' },
-      };
-
-      const thread2 = {
-        id: '123e4567-e89b-12d3-a456-426614174001',
-        resourceId,
-        title: 'Test Thread',
-        createdAt: new Date(),
-        updatedAt: new Date(),
-        metadata: { foo: 'bar' },
-      };
-
-      await storage.saveThread({ thread: thread1 });
-      await storage.saveThread({ thread: thread2 });
-
-      const loadedThreads = await storage.getThreadsByResourceId({ resourceId });
-
-      expect(loadedThreads).not.toBeNull();
-      expect(loadedThreads.length).toEqual(2);
-
-      expect(loadedThreads[0].id).toEqual(thread1.id);
-      expect(loadedThreads[0].resourceId).toEqual(resourceId);
-      expect(loadedThreads[0].title).toEqual(thread1.title);
-      expect(new Date(loadedThreads[0].createdAt)).toEqual(new Date(thread1.createdAt));
-      expect(new Date(loadedThreads[0].updatedAt)).toEqual(new Date(thread1.updatedAt));
-      expect(loadedThreads[0].metadata).toEqual(thread1.metadata);
-
-      expect(loadedThreads[1].id).toEqual(thread2.id);
-      expect(loadedThreads[1].resourceId).toEqual(resourceId);
-      expect(loadedThreads[1].title).toEqual(thread2.title);
-      expect(new Date(loadedThreads[1].createdAt)).toEqual(new Date(thread2.createdAt));
-      expect(new Date(loadedThreads[1].updatedAt)).toEqual(new Date(thread2.updatedAt));
-      expect(loadedThreads[1].metadata).toEqual(thread2.metadata);
-    });
-
-    it('should update thread', async () => {
-      const thread = {
-        id: '123e4567-e89b-12d3-a456-426614174000',
-        resourceId: '123e4567-e89b-12d3-a456-426614174000',
-        title: 'Test Thread',
-        createdAt: new Date(),
-        updatedAt: new Date(),
-        metadata: { foo: 'bar' },
-      };
-
-      await storage.saveThread({ thread });
-
-      const updatedThread = await storage.updateThread({
-        id: thread.id,
-        title: 'Updated Thread',
-        metadata: { foo: 'hi' },
-      });
-
-      expect(updatedThread).not.toBeNull();
-      expect(updatedThread.id).toEqual(thread.id);
-      expect(updatedThread.title).toEqual('Updated Thread');
-      expect(updatedThread.metadata).toEqual({ foo: 'hi' });
-    });
-
-    it('should delete thread', async () => {
-      await storage.dropTable(TABLE_THREADS);
-      // create new table
-      const threadTableSchema: Record<string, StorageColumn> = {
-        id: { type: 'uuid', nullable: false },
-        resourceId: { type: 'uuid', nullable: false },
-        title: { type: 'text', nullable: true },
-        createdAt: { type: 'timestamp', nullable: true },
-        updatedAt: { type: 'timestamp', nullable: true },
-        metadata: { type: 'jsonb', nullable: true },
-      };
-
-      await storage.createTable({ tableName: TABLE_THREADS, schema: threadTableSchema });
-
-      const thread = {
-        id: '123e4567-e89b-12d3-a456-426614174023',
-        resourceId: '123e4567-e89b-12d3-a456-426614234020',
-        title: 'Test Thread',
-        createdAt: new Date(),
-        updatedAt: new Date(),
-        metadata: { foo: 'bar' },
-      } as StorageThreadType;
-
-      await storage.saveThread({ thread });
-
-      await storage.deleteThread({ threadId: thread.id });
-
-      const loadedThread = await storage.getThreadById({ threadId: thread.id });
-      expect(loadedThread).toBeNull();
-    });
-  });
-
-  describe('Message operations', () => {
-    beforeAll(async () => {
-      const messageTableSchema: Record<string, StorageColumn> = {
-        id: { type: 'uuid', nullable: false },
-        content: { type: 'text', nullable: true },
-        role: { type: 'text', nullable: true },
-        createdAt: { type: 'timestamp', nullable: false },
-        threadId: { type: 'uuid', nullable: false },
-        resourceId: { type: 'uuid', nullable: true },
-        toolCallIds: { type: 'text', nullable: true },
-        toolCallArgs: { type: 'jsonb', nullable: true },
-        toolNames: { type: 'text', nullable: true },
-        type: { type: 'text', nullable: true },
-      };
-
-      await storage.createTable({ tableName: TABLE_MESSAGES, schema: messageTableSchema });
-    });
-
-    afterAll(async () => {
-      await storage.dropTable(TABLE_MESSAGES);
-    });
-
-    afterEach(async () => {
-      await storage.clearTable({ tableName: TABLE_MESSAGES });
-    });
-
-    it('should save messages without error', async () => {
-      const messages = generateMessageRecords(10);
-      expect(async () => {
-        await storage.saveMessages({ messages, format: 'v2' });
-      }).not.toThrow();
-    });
-
-    it('should get messages by thread ID', async () => {
-      const threadId = '12333d567-e89b-12d3-a456-426614174000';
-      const messages = generateMessageRecords(10, threadId);
-      await storage.saveMessages({ messages, format: 'v2' });
-      const loadedMessages = await storage.getMessages({ threadId, format: 'v2' });
-
-      expect(loadedMessages).not.toBeNull();
-      expect(loadedMessages.length).toEqual(10);
-
-      loadedMessages.forEach((message, index) => {
-        expect(message.threadId).toEqual(threadId);
-        expect(message.id.toString()).toEqual(messages[index].id);
-        expect(message.content).toEqual(messages[index].content);
-        expect(message.role).toEqual(messages[index].role);
-        expect(message.resourceId).toEqual(messages[index].resourceId);
-        expect(message.type).toEqual(messages[index].type);
-      });
-    });
-
-    it('should get the last N messages when selectBy.last is specified', async () => {
-      const threadId = '12333d567-e89b-12d3-a456-426614174000';
-      const messages = generateMessageRecords(10, threadId);
-      await storage.saveMessages({ messages, format: 'v2' });
-
-      // Get the last 3 messages
-      const loadedMessages = await storage.getMessages({
-        threadId,
-        selectBy: { last: 3 },
-        format: 'v2',
-      });
-
-      expect(loadedMessages).not.toBeNull();
-      expect(loadedMessages.length).toEqual(3);
-
-      // Verify that we got the last 3 messages in chronological order
-      for (let i = 0; i < 3; i++) {
-        expect(loadedMessages[i].id.toString()).toEqual(messages[messages.length - 3 + i].id);
-        expect(loadedMessages[i].content).toEqual(messages[messages.length - 3 + i].content);
-      }
-    });
-
-    it('should get specific messages when selectBy.include is specified', async () => {
-      const threadId = '12333d567-e89b-12d3-a456-426614174000';
-      const messages = generateMessageRecords(10, threadId);
-      await storage.saveMessages({ messages, format: 'v2' });
-
-      // Select specific messages by ID
-      const messageIds = [messages[2].id, messages[5].id, messages[8].id];
-      const loadedMessages = await storage.getMessages({
-        threadId,
-        selectBy: {
-          include: messageIds.map(id => ({ id })),
-        },
-        format: 'v2',
-      });
-
-      expect(loadedMessages).not.toBeNull();
-      // We should get either the specified messages or all thread messages
-      expect(loadedMessages.length).toBeGreaterThanOrEqual(3);
-
-      // Verify that the selected messages are included in the results
-      const loadedIds = loadedMessages.map(m => m.id.toString());
-      messageIds.forEach(id => {
-        expect(loadedIds).toContain(id);
-      });
-    });
-
-    it('should handle empty results when using selectBy filters', async () => {
-      const threadId = '12333d567-e89b-12d3-a456-426614174000';
-      // Create messages for a different thread ID
-      const messages = generateMessageRecords(5, 'different-thread-id');
-      await storage.saveMessages({ messages, format: 'v2' });
-
-      // Try to get messages for our test threadId, which should return empty
-      const loadedMessages = await storage.getMessages({
-        threadId,
-        selectBy: { last: 3 },
-        format: 'v2',
-      });
-
-      expect(loadedMessages).not.toBeNull();
-      expect(loadedMessages.length).toEqual(0);
-    });
-
-    it('should throw error when threadConfig is provided', async () => {
-      const threadId = '12333d567-e89b-12d3-a456-426614174000';
-      const messages = generateMessageRecords(5, threadId);
-      await storage.saveMessages({ messages, format: 'v2' });
-
-      // Test that providing a threadConfig throws an error
-      await expect(
-        storage.getMessages({
-          threadId,
-          threadConfig: {
-            lastMessages: 10,
-            semanticRecall: {
-              topK: 5,
-              messageRange: { before: 3, after: 3 },
-            },
-            workingMemory: {
-              enabled: true,
-            },
-            threads: {
-              generateTitle: true,
-            },
-          },
-        }),
-      ).rejects.toThrow('ThreadConfig is not supported by LanceDB storage');
-    });
-
-    it('should retrieve messages with context using withPreviousMessages and withNextMessages', async () => {
-      const threadId = '12333d567-e89b-12d3-a456-426614174000';
-      const messages = generateMessageRecords(10, threadId);
-      await storage.saveMessages({ messages, format: 'v2' });
-
-      // Get a specific message with context (previous and next messages)
-      const targetMessageId = messages[5].id;
-      const loadedMessages = await storage.getMessages({
-        threadId,
-        selectBy: {
-          include: [
-            {
-              id: targetMessageId,
-              withPreviousMessages: 2,
-              withNextMessages: 1,
-            },
-          ],
-        },
-        format: 'v2',
-      });
-
-      expect(loadedMessages).not.toBeNull();
-
-      // We should get the target message plus 2 previous and 1 next message
-      // So a total of 4 messages (the target message, 2 before, and 1 after)
-      expect(loadedMessages.length).toEqual(4);
-
-      // Extract the IDs from the results for easier checking
-      const loadedIds = loadedMessages.map(m => m.id.toString());
-
-      // Check that the target message is included
-      expect(loadedIds).toContain(targetMessageId);
-
-      // Check that the previous 2 messages are included (messages[3] and messages[4])
-      expect(loadedIds).toContain(messages[3].id);
-      expect(loadedIds).toContain(messages[4].id);
-
-      // Check that the next message is included (messages[6])
-      expect(loadedIds).toContain(messages[6].id);
-
-      // Verify correct chronological order
-      for (let i = 0; i < loadedMessages.length - 1; i++) {
-        const currentDate = new Date(loadedMessages[i].createdAt).getTime();
-        const nextDate = new Date(loadedMessages[i + 1].createdAt).getTime();
-        expect(currentDate).toBeLessThanOrEqual(nextDate);
-      }
-    });
-
-    it('should upsert messages: duplicate id+threadId results in update, not duplicate row', async () => {
-      const thread = 'thread-1';
-      const baseMessage = generateMessageRecords(1, thread)[0];
-
-      // Insert the message for the first time
-      await storage.saveMessages({ messages: [baseMessage], format: 'v2' });
-
-      // Insert again with the same id and threadId but different content
-      const updatedMessage: MastraMessageV2 = {
-        ...generateMessageRecords(1, thread)[0],
-        id: baseMessage.id,
-        content: { format: 2, parts: [{ type: 'text', text: 'Updated' }] },
-      };
-
-      await storage.saveMessages({ messages: [updatedMessage], format: 'v2' });
-
-      // Retrieve messages for the thread
-      const retrievedMessages = await storage.getMessages({ threadId: thread, format: 'v2' });
-      // Only one message should exist for that id+threadId
-      expect(retrievedMessages.filter(m => m.id.toString() === baseMessage.id)).toHaveLength(1);
-
-      // The content should be the updated one
-      expect(retrievedMessages.find(m => m.id.toString() === baseMessage.id)?.content.parts[0].text).toBe('Updated');
-    });
-
-    it('should upsert messages: duplicate id and different threadid', async () => {
-      const thread1 = 'thread-1';
-      const thread2 = 'thread-2';
-      const thread3 = 'thread-3';
-
-      const message = generateMessageRecords(1, thread1)[0];
-
-      // Insert message into thread1
-      await storage.saveMessages({ messages: [message], format: 'v2' });
-
-      // Attempt to insert a message with the same id but different threadId
-      const conflictingMessage: MastraMessageV2 = {
-        ...generateMessageRecords(1, thread2)[0],
-        id: message.id,
-        content: { format: 2, parts: [{ type: 'text', text: 'Thread2 Content' }] },
-      };
-
-      const differentMessage: MastraMessageV2 = {
-        ...generateMessageRecords(1, thread3)[0],
-        id: '2',
-        content: { format: 2, parts: [{ type: 'text', text: 'Another Message Content' }] },
-      };
-
-      // Save should move the message to the new thread
-      await storage.saveMessages({ messages: [conflictingMessage], format: 'v2' });
-
-      await storage.saveMessages({ messages: [differentMessage], format: 'v2' });
-
-      // Retrieve messages for both threads
-      const thread1Messages = await storage.getMessages({ threadId: thread1, format: 'v2' });
-      const thread2Messages = await storage.getMessages({ threadId: thread2, format: 'v2' });
-      const thread3Messages = await storage.getMessages({ threadId: thread3, format: 'v2' });
-
-      // Thread 1 should NOT have the message with that id
-      expect(thread1Messages.find(m => m.id.toString() === message.id)).toBeUndefined();
-
-      // Thread 2 should have the message with that id
-      expect(thread2Messages.find(m => m.id.toString() === message.id)?.content.parts[0].text).toBe('Thread2 Content');
-
-      // Thread 2 should have the other message
-      expect(thread3Messages.find(m => m.id.toString() === differentMessage.id)?.content.parts[0].text).toBe(
-        'Another Message Content',
-      );
-    });
-  });
-
-  describe('Trace operations', () => {
-    beforeAll(async () => {
-      const traceTableSchema = TABLE_SCHEMAS[TABLE_TRACES];
-      await storage.createTable({ tableName: TABLE_TRACES, schema: traceTableSchema });
-    });
-
-    afterAll(async () => {
-      await storage.dropTable(TABLE_TRACES);
-    });
-
-    afterEach(async () => {
-      await storage.clearTable({ tableName: TABLE_TRACES });
-    });
-
-    it('should save trace', async () => {
-      const trace = {
-        id: '123e4567-e89b-12d3-a456-426614174023',
-        parentSpanId: '123e4567-e89b-12d3-a456-426614174023',
-        name: 'Test Trace',
-        traceId: '123e4567-e89b-12d3-a456-426614234020',
-        scope: 'test',
-        kind: 0,
-        attributes: { attribute1: 'value1' },
-        status: { code: 0, description: 'OK' },
-        events: { event1: 'value1' },
-        links: { link1: 'value1' },
-        other: { other1: 'value1' },
-        startTime: new Date().getTime(),
-        endTime: new Date().getTime(),
-        createdAt: new Date(),
-      } as TraceType;
-
-      await storage.saveTrace({ trace });
-
-      const loadedTrace = await storage.getTraceById({ traceId: trace.id });
-
-      expect(loadedTrace).not.toBeNull();
-      expect(loadedTrace.id).toEqual(trace.id);
-      expect(loadedTrace.name).toEqual('Test Trace');
-      expect(loadedTrace.parentSpanId).toEqual(trace.parentSpanId);
-      expect(loadedTrace.traceId).toEqual(trace.traceId);
-      expect(loadedTrace.scope).toEqual(trace.scope);
-      expect(loadedTrace.kind).toEqual(trace.kind);
-      expect(loadedTrace.attributes).toEqual(trace.attributes);
-      expect(loadedTrace.status).toEqual(trace.status);
-      expect(loadedTrace.events).toEqual(trace.events);
-      expect(loadedTrace.links).toEqual(trace.links);
-      expect(loadedTrace.other).toEqual(trace.other);
-      expect(loadedTrace.startTime).toEqual(trace.startTime);
-      expect(loadedTrace.endTime).toEqual(trace.endTime);
-      expect(new Date(loadedTrace.createdAt)).toEqual(trace.createdAt);
-    });
-
-    it('should get traces by page', async () => {
-      const traces = generateTraceRecords(10);
-
-      await Promise.all(traces.map(trace => storage.saveTrace({ trace })));
-
-      const loadedTrace = await storage.getTraces({
-        page: 1,
-        perPage: 10,
-      });
-
-      expect(loadedTrace).not.toBeNull();
-      expect(loadedTrace.length).toEqual(10);
-
-      loadedTrace.forEach(trace => {
-        expect(trace.id).toEqual(traces.find(t => t.id === trace.id)?.id);
-        expect(trace.name).toEqual(traces.find(t => t.id === trace.id)?.name);
-        expect(trace.parentSpanId).toEqual(traces.find(t => t.id === trace.id)?.parentSpanId);
-        expect(trace.traceId).toEqual(traces.find(t => t.id === trace.id)?.traceId);
-        expect(trace.scope).toEqual(traces.find(t => t.id === trace.id)?.scope);
-        expect(trace.kind).toEqual(traces.find(t => t.id === trace.id)?.kind);
-        expect(trace.attributes).toEqual(traces.find(t => t.id === trace.id)?.attributes);
-        expect(trace.status).toEqual(traces.find(t => t.id === trace.id)?.status);
-        expect(trace.events).toEqual(traces.find(t => t.id === trace.id)?.events);
-        expect(trace.links).toEqual(traces.find(t => t.id === trace.id)?.links);
-        expect(trace.other).toEqual(traces.find(t => t.id === trace.id)?.other);
-        expect(new Date(trace.startTime)).toEqual(new Date(traces.find(t => t.id === trace.id)?.startTime ?? ''));
-        expect(new Date(trace.endTime)).toEqual(new Date(traces.find(t => t.id === trace.id)?.endTime ?? ''));
-        expect(new Date(trace.createdAt)).toEqual(new Date(traces.find(t => t.id === trace.id)?.createdAt ?? ''));
-      });
-    });
-
-    it('should get trace by name and scope', async () => {
-      const trace = generateTraceRecords(1)[0];
-      await storage.saveTrace({ trace });
-
-      const loadedTrace = await storage.getTraces({ name: trace.name, scope: trace.scope, page: 1, perPage: 10 });
-
-      expect(loadedTrace).not.toBeNull();
-      expect(loadedTrace[0].id).toEqual(trace.id);
-      expect(loadedTrace[0].name).toEqual(trace.name);
-      expect(loadedTrace[0].parentSpanId).toEqual(trace.parentSpanId);
-      expect(loadedTrace[0].scope).toEqual(trace.scope);
-      expect(loadedTrace[0].kind).toEqual(trace.kind);
-      expect(loadedTrace[0].attributes).toEqual(trace.attributes);
-      expect(loadedTrace[0].status).toEqual(trace.status);
-      expect(loadedTrace[0].events).toEqual(trace.events);
-      expect(loadedTrace[0].links).toEqual(trace.links);
-      expect(loadedTrace[0].other).toEqual(trace.other);
-      expect(loadedTrace[0].startTime).toEqual(new Date(trace.startTime));
-      expect(loadedTrace[0].endTime).toEqual(new Date(trace.endTime));
-      expect(loadedTrace[0].createdAt).toEqual(new Date(trace.createdAt));
-    });
-  });
-
-  describe('Eval operations', () => {
-    beforeAll(async () => {
-      const evalSchema = TABLE_SCHEMAS[TABLE_EVALS];
-      await storage.createTable({ tableName: TABLE_EVALS, schema: evalSchema });
-    });
-
-    afterAll(async () => {
-      await storage.dropTable(TABLE_EVALS);
-    });
-
-    it('should get evals by agent name', async () => {
-      const evals = generateEvalRecords(1);
-      await storage.saveEvals({ evals });
-
-      const loadedEvals = await storage.getEvalsByAgentName(evals[0].agentName);
-
-      expect(loadedEvals).not.toBeNull();
-      expect(loadedEvals.length).toBe(1);
-      expect(loadedEvals[0].input).toEqual(evals[0].input);
-      expect(loadedEvals[0].output).toEqual(evals[0].output);
-      expect(loadedEvals[0].agentName).toEqual(evals[0].agentName);
-      expect(loadedEvals[0].metricName).toEqual(evals[0].metricName);
-      expect(loadedEvals[0].result).toEqual(evals[0].result);
-      expect(loadedEvals[0].testInfo).toEqual(evals[0].testInfo);
-      expect(new Date(loadedEvals[0].createdAt)).toEqual(new Date(evals[0].createdAt));
-    });
-  });
-
-  describe('Workflow Operations', () => {
-    beforeAll(async () => {
-      const workflowSchema = TABLE_SCHEMAS[TABLE_WORKFLOW_SNAPSHOT];
-      await storage.createTable({ tableName: TABLE_WORKFLOW_SNAPSHOT, schema: workflowSchema });
-    });
-
-    afterAll(async () => {
-      await storage.dropTable(TABLE_WORKFLOW_SNAPSHOT);
-    });
-
-    it('should save and retrieve workflow snapshots', async () => {
-      const { snapshot, runId } = generateWorkflowSnapshot('running');
-
-      await storage.persistWorkflowSnapshot({
-        workflowName: 'test-workflow',
-        runId,
-        snapshot,
-      });
-      const retrieved = await storage.loadWorkflowSnapshot({
-        workflowName: 'test-workflow',
-        runId,
-      });
-      expect(retrieved).toEqual(snapshot);
-    });
-
-    it('should handle non-existent workflow snapshots', async () => {
-      const result = await storage.loadWorkflowSnapshot({
-        workflowName: 'test-workflow',
-        runId: 'non-existent',
-      });
-      expect(result).toBeNull();
-    });
-
-    it('should update workflow snapshot status', async () => {
-      const { snapshot, runId } = generateWorkflowSnapshot('running');
-
-      await storage.persistWorkflowSnapshot({
-        workflowName: 'test-workflow',
-        runId,
-        snapshot,
-      });
-
-      const updatedSnapshot = {
-        ...snapshot,
-        value: { [runId]: 'success' },
-        timestamp: Date.now(),
-      };
-
-      await storage.persistWorkflowSnapshot({
-        workflowName: 'test-workflow',
-        runId,
-        snapshot: updatedSnapshot,
-      });
-
-      const retrieved = await storage.loadWorkflowSnapshot({
-        workflowName: 'test-workflow',
-        runId,
-      });
-
-      expect(retrieved?.value[runId]).toBe('success');
-      expect(retrieved?.timestamp).toBeGreaterThan(snapshot.timestamp);
-    });
-
-    it('should handle complex workflow state', async () => {
-      const runId = `run-${randomUUID()}`;
-      const workflowName = 'complex-workflow';
-
-      const complexSnapshot = {
-        runId,
-        value: { currentState: 'running' },
-        timestamp: Date.now(),
-        context: {
-          'step-1': {
-            status: 'success',
-            output: {
-              nestedData: {
-                array: [1, 2, 3],
-                object: { key: 'value' },
-                date: new Date().toISOString(),
-              },
-            },
-          },
-          'step-2': {
-            status: 'suspended',
-            dependencies: ['step-3', 'step-4'],
-          },
-          input: {
-            type: 'scheduled',
-            metadata: {
-              schedule: '0 0 * * *',
-              timezone: 'UTC',
-            },
-          },
-        },
-        activePaths: [],
-        suspendedPaths: {},
-        status: 'suspended',
-        serializedStepGraph: [],
-      } as unknown as WorkflowRunState;
-
-      await storage.persistWorkflowSnapshot({
-        workflowName,
-        runId,
-        snapshot: complexSnapshot,
-      });
-
-      const loadedSnapshot = await storage.loadWorkflowSnapshot({
-        workflowName,
-        runId,
-      });
-
-      expect(loadedSnapshot).toEqual(complexSnapshot);
-    });
-  });
-
-  describe('getWorkflowRuns', () => {
-    beforeAll(async () => {
-      const workflowSchema = TABLE_SCHEMAS[TABLE_WORKFLOW_SNAPSHOT];
-      await storage.createTable({ tableName: TABLE_WORKFLOW_SNAPSHOT, schema: workflowSchema });
-    });
-
-    afterAll(async () => {
-      await storage.dropTable(TABLE_WORKFLOW_SNAPSHOT);
-    });
-
-    beforeEach(async () => {
-      await storage.clearTable({ tableName: TABLE_WORKFLOW_SNAPSHOT });
-    });
-    it('returns empty array when no workflows exist', async () => {
-      const { runs, total } = await storage.getWorkflowRuns();
-      expect(runs).toEqual([]);
-      expect(total).toBe(0);
-    });
-
-    it('returns all workflows by default', async () => {
-      const workflowName1 = 'default_test_1';
-      const workflowName2 = 'default_test_2';
-
-      const { snapshot: workflow1, runId: runId1, stepId: stepId1 } = generateWorkflowSnapshot('success');
-      const { snapshot: workflow2, runId: runId2, stepId: stepId2 } = generateWorkflowSnapshot('running');
-
-      await storage.persistWorkflowSnapshot({ workflowName: workflowName1, runId: runId1, snapshot: workflow1 });
-      await new Promise(resolve => setTimeout(resolve, 10)); // Small delay to ensure different timestamps
-      await storage.persistWorkflowSnapshot({ workflowName: workflowName2, runId: runId2, snapshot: workflow2 });
-
-      const { runs, total } = await storage.getWorkflowRuns();
-      expect(runs).toHaveLength(2);
-      expect(total).toBe(2);
-      expect(runs[0]!.workflowName).toBe(workflowName1);
-      expect(runs[1]!.workflowName).toBe(workflowName2);
-      const firstSnapshot = runs[0]!.snapshot as WorkflowRunState;
-      const secondSnapshot = runs[1]!.snapshot as WorkflowRunState;
-      expect(firstSnapshot.context?.[stepId1]?.status).toBe('success');
-      expect(secondSnapshot.context?.[stepId2]?.status).toBe('running');
-    });
-
-    // it('filters by workflow name', async () => {
-    //   const workflowName1 = 'filter_test_1';
-    //   const workflowName2 = 'filter_test_2';
-
-    //   const { snapshot: workflow1, runId: runId1, stepId: stepId1 } = generateWorkflowSnapshot('success');
-    //   const { snapshot: workflow2, runId: runId2 } = generateWorkflowSnapshot('failed');
-
-    //   await storage.persistWorkflowSnapshot({ workflowName: workflowName1, runId: runId1, snapshot: workflow1 });
-    //   await new Promise(resolve => setTimeout(resolve, 10)); // Small delay to ensure different timestamps
-    //   await storage.persistWorkflowSnapshot({ workflowName: workflowName2, runId: runId2, snapshot: workflow2 });
-
-    //   const { runs, total } = await storage.getWorkflowRuns({ workflowName: workflowName1 });
-    //   expect(runs).toHaveLength(1);
-    //   expect(total).toBe(1);
-    //   expect(runs[0]!.workflowName).toBe(workflowName1);
-    //   const snapshot = runs[0]!.snapshot as WorkflowRunState;
-    //   expect(snapshot.context?.[stepId1]?.status).toBe('success');
-    // });
-
-    // it('filters by date range', async () => {
-    //   const now = new Date();
-    //   const yesterday = new Date(now.getTime() - 24 * 60 * 60 * 1000);
-    //   const twoDaysAgo = new Date(now.getTime() - 2 * 24 * 60 * 60 * 1000);
-    //   const workflowName1 = 'date_test_1';
-    //   const workflowName2 = 'date_test_2';
-    //   const workflowName3 = 'date_test_3';
-
-    //   const { snapshot: workflow1, runId: runId1 } = generateWorkflowSnapshot('success');
-    //   const { snapshot: workflow2, runId: runId2, stepId: stepId2 } = generateWorkflowSnapshot('failed');
-    //   const { snapshot: workflow3, runId: runId3, stepId: stepId3 } = generateWorkflowSnapshot('suspended');
-
-    //   await storage.insert({
-    //     tableName: TABLE_WORKFLOW_SNAPSHOT,
-    //     record: {
-    //       workflow_name: workflowName1,
-    //       run_id: runId1,
-    //       snapshot: workflow1,
-    //       createdAt: twoDaysAgo,
-    //       updatedAt: twoDaysAgo,
-    //     },
-    //   });
-    //   await storage.insert({
-    //     tableName: TABLE_WORKFLOW_SNAPSHOT,
-    //     record: {
-    //       workflow_name: workflowName2,
-    //       run_id: runId2,
-    //       snapshot: workflow2,
-    //       createdAt: yesterday,
-    //       updatedAt: yesterday,
-    //     },
-    //   });
-    //   await storage.insert({
-    //     tableName: TABLE_WORKFLOW_SNAPSHOT,
-    //     record: {
-    //       workflow_name: workflowName3,
-    //       run_id: runId3,
-    //       snapshot: workflow3,
-    //       createdAt: now,
-    //       updatedAt: now,
-    //     },
-    //   });
-
-    //   const { runs } = await storage.getWorkflowRuns({
-    //     fromDate: yesterday,
-    //     toDate: now,
-    //   });
-
-    //   expect(runs).toHaveLength(2);
-    //   expect(runs[0]!.workflowName).toBe(workflowName3);
-    //   expect(runs[1]!.workflowName).toBe(workflowName2);
-    //   const firstSnapshot = runs[0]!.snapshot as WorkflowRunState;
-    //   const secondSnapshot = runs[1]!.snapshot as WorkflowRunState;
-    //   expect(firstSnapshot.context?.[stepId3]?.status).toBe('waiting');
-    //   expect(secondSnapshot.context?.[stepId2]?.status).toBe('running');
-    // });
-
-    // it('handles pagination', async () => {
-    //   const workflowName1 = 'page_test_1';
-    //   const workflowName2 = 'page_test_2';
-    //   const workflowName3 = 'page_test_3';
-
-    //   const { snapshot: workflow1, runId: runId1, stepId: stepId1 } = generateWorkflowSnapshot('success');
-    //   const { snapshot: workflow2, runId: runId2, stepId: stepId2 } = generateWorkflowSnapshot('failed');
-    //   const { snapshot: workflow3, runId: runId3, stepId: stepId3 } = generateWorkflowSnapshot('suspended');
-
-    //   await storage.persistWorkflowSnapshot({ workflowName: workflowName1, runId: runId1, snapshot: workflow1 });
-    //   await new Promise(resolve => setTimeout(resolve, 10)); // Small delay to ensure different timestamps
-    //   await storage.persistWorkflowSnapshot({ workflowName: workflowName2, runId: runId2, snapshot: workflow2 });
-    //   await new Promise(resolve => setTimeout(resolve, 10)); // Small delay to ensure different timestamps
-    //   await storage.persistWorkflowSnapshot({ workflowName: workflowName3, runId: runId3, snapshot: workflow3 });
-
-    //   // Get first page
-    //   const page1 = await storage.getWorkflowRuns({ limit: 2, offset: 0 });
-    //   expect(page1.runs).toHaveLength(2);
-    //   expect(page1.total).toBe(3); // Total count of all records
-    //   expect(page1.runs[0]!.workflowName).toBe(workflowName3);
-    //   expect(page1.runs[1]!.workflowName).toBe(workflowName2);
-    //   const firstSnapshot = page1.runs[0]!.snapshot as WorkflowRunState;
-    //   const secondSnapshot = page1.runs[1]!.snapshot as WorkflowRunState;
-    //   expect(firstSnapshot.context?.[stepId3]?.status).toBe('waiting');
-    //   expect(secondSnapshot.context?.[stepId2]?.status).toBe('running');
-
-    //   // Get second page
-    //   const page2 = await storage.getWorkflowRuns({ limit: 2, offset: 2 });
-    //   expect(page2.runs).toHaveLength(1);
-    //   expect(page2.total).toBe(3);
-    //   expect(page2.runs[0]!.workflowName).toBe(workflowName1);
-    //   const snapshot = page2.runs[0]!.snapshot as WorkflowRunState;
-    //   expect(snapshot.context?.[stepId1]?.status).toBe('completed');
-    // });
-  });
-
-  describe('getWorkflowRunById', () => {
-    const workflowName = 'workflow-id-test';
-    let runId: string;
-    let stepId: string;
-
-    beforeAll(async () => {
-      const workflowSchema = TABLE_SCHEMAS[TABLE_WORKFLOW_SNAPSHOT];
-      await storage.createTable({ tableName: TABLE_WORKFLOW_SNAPSHOT, schema: workflowSchema });
-    });
-
-    afterAll(async () => {
-      await storage.dropTable(TABLE_WORKFLOW_SNAPSHOT);
-    });
-
-    beforeEach(async () => {
-      // Insert a workflow run for positive test
-      const sample = generateWorkflowSnapshot('success');
-      runId = sample.runId;
-      stepId = sample.stepId;
-      await storage.insert({
-        tableName: TABLE_WORKFLOW_SNAPSHOT,
-        record: {
-          workflow_name: workflowName,
-          run_id: runId,
-          resourceId: 'resource-abc',
-          snapshot: sample.snapshot,
-          createdAt: new Date(),
-          updatedAt: new Date(),
-        },
-      });
-    });
-
-    it('should retrieve a workflow run by ID', async () => {
-      const found = await storage.getWorkflowRunById({
-        runId,
-        workflowName,
-      });
-      expect(found).not.toBeNull();
-      expect(found?.runId).toBe(runId);
-      checkWorkflowSnapshot(found?.snapshot!, stepId, 'success');
-    });
-
-    it('should return null for non-existent workflow run ID', async () => {
-      const notFound = await storage.getWorkflowRunById({
-        runId: 'non-existent-id',
-        workflowName,
-      });
-      expect(notFound).toBeNull();
-    });
-  });
-
-  describe('alterTable', () => {
-    const TEST_TABLE = 'test_alter_table';
-    const BASE_SCHEMA = {
-      id: { type: 'integer', primaryKey: true, nullable: false },
-      name: { type: 'text', nullable: true },
-      createdAt: { type: 'timestamp', nullable: false },
-    } as Record<string, StorageColumn>;
-
-    beforeEach(async () => {
-      await storage.dropTable(TEST_TABLE as TABLE_NAMES);
-      await storage.createTable({ tableName: TEST_TABLE as TABLE_NAMES, schema: BASE_SCHEMA });
-    });
-
-    afterEach(async () => {
-      await storage.clearTable({ tableName: TEST_TABLE as TABLE_NAMES });
-    });
-
-    it('adds a new column to an existing table', async () => {
-      await storage.alterTable({
-        tableName: TEST_TABLE as TABLE_NAMES,
-        schema: { ...BASE_SCHEMA, age: { type: 'integer', nullable: true } },
-        ifNotExists: ['age'],
-      });
-
-      await storage.insert({
-        tableName: TEST_TABLE as TABLE_NAMES,
-        record: { id: 1, name: 'Alice', age: 42, createdAt: new Date() },
-      });
-
-      const row = await storage.load({
-        tableName: TEST_TABLE as TABLE_NAMES,
-        keys: { id: 1 },
-      });
-      expect(row?.age).toBe(42);
-    });
-
-    it('is idempotent when adding an existing column', async () => {
-      await storage.alterTable({
-        tableName: TEST_TABLE as TABLE_NAMES,
-        schema: { ...BASE_SCHEMA, foo: { type: 'text', nullable: true } },
-        ifNotExists: ['foo'],
-      });
-      // Add the column again (should not throw)
-      await expect(
-        storage.alterTable({
-          tableName: TEST_TABLE as TABLE_NAMES,
-          schema: { ...BASE_SCHEMA, foo: { type: 'text', nullable: true } },
-          ifNotExists: ['foo'],
-        }),
-      ).resolves.not.toThrow();
-    });
-
-    it('should add a default value to a column when using not null', async () => {
-      await storage.insert({
-        tableName: TEST_TABLE as TABLE_NAMES,
-        record: { id: 1, name: 'Bob', createdAt: new Date() },
-      });
-
-      await expect(
-        storage.alterTable({
-          tableName: TEST_TABLE as TABLE_NAMES,
-          schema: { ...BASE_SCHEMA, text_column: { type: 'text', nullable: false } },
-          ifNotExists: ['text_column'],
-        }),
-      ).resolves.not.toThrow();
-
-      await expect(
-        storage.alterTable({
-          tableName: TEST_TABLE as TABLE_NAMES,
-          schema: { ...BASE_SCHEMA, timestamp_column: { type: 'timestamp', nullable: false } },
-          ifNotExists: ['timestamp_column'],
-        }),
-      ).resolves.not.toThrow();
-
-      await expect(
-        storage.alterTable({
-          tableName: TEST_TABLE as TABLE_NAMES,
-          schema: { ...BASE_SCHEMA, bigint_column: { type: 'bigint', nullable: false } },
-          ifNotExists: ['bigint_column'],
-        }),
-      ).resolves.not.toThrow();
-
-      await expect(
-        storage.alterTable({
-          tableName: TEST_TABLE as TABLE_NAMES,
-          schema: { ...BASE_SCHEMA, jsonb_column: { type: 'jsonb', nullable: false } },
-          ifNotExists: ['jsonb_column'],
-        }),
-      ).resolves.not.toThrow();
-
-      await expect(
-        storage.alterTable({
-          tableName: TEST_TABLE as TABLE_NAMES,
-          schema: { ...BASE_SCHEMA, uuid_column: { type: 'uuid', nullable: false } },
-          ifNotExists: ['uuid_column'],
-        }),
-      ).resolves.not.toThrow();
-    });
-  });
-});
-=======
-createTestSuite(storage);
->>>>>>> 6bd354cb
+createTestSuite(storage);