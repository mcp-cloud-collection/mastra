--- conflicted
+++ resolved
@@ -138,7 +138,6 @@
         ],
       };
     },
-<<<<<<< HEAD
     redirects: () => [
       {
         source: "/examples/memory/short-term-working-memory",
@@ -495,7 +494,11 @@
         destination: "/reference/voice/mastra-voice",
         permanent: true,
       },
-
+	  {
+      source: "/docs/reference/tts/stream",
+      destination: "/reference/voice/mastra-voice",
+      permanent: true,
+      },
       {
         source: "/docs/guide",
         destination: "/guides",
@@ -740,18 +743,13 @@
         source: "/examples/workflows/subscribed-steps",
         destination: "/examples/workflows/sequential-steps",
         permanent: true,
-      },
-    ],
-    trailingSlash: false,
-  }),
-);
-=======
+    },
     {
       source: "/docs/voice/voice-to-voice",
       destination: "/docs/voice/speech-to-speech",
       permanent: true,
     },
-  ],
-  trailingSlash: false,
-});
->>>>>>> f850f80b
+    ],
+    trailingSlash: false,
+  }),
+);