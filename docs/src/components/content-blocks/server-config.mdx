--- conflicted
+++ resolved
@@ -16,9 +16,6 @@
 sudo apt install nginx -y
 ```
 
-<<<<<<< HEAD
-### Remove nginx files if they exist
-=======
 ##### Ensure nginx.conf includes sites-enabled
 
 Check if the main nginx configuration includes the sites-enabled directory. This is crucial for our site configuration to work.
@@ -32,7 +29,6 @@
 </Callout>
 
 ##### Remove nginx files if they exist
->>>>>>> 7e801ddc
 
 Set an environment variable for your site name. This example uses `mastra` as the site name.
 
