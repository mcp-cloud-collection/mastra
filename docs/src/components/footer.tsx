"use client";
import { Check, SendHorizontal } from "lucide-react";
import Image from "next/image";
import Link from "next/link";
import { usePathname } from "next/navigation";
import { SubscribeForm } from "./subscribe-form";
<<<<<<< HEAD

const links = [
  {
    text: "Docs",
    url: "/docs",
  },
  {
    text: "Book",
    url: "https://mastra.ai/book",
  },
  {
    text: "llms.txt",
    url: "/llms.txt",
  },
  {
    text: "llms-full.txt",
    url: "/llms-full.txt",
  },
  {
    text: "MCP Registry Registry",
    url: "https://mastra.ai/mcp-registry-registry",
  },
=======
import { logo } from "./logo";
import { Var, T } from "gt-next/client";

const links = [
	{
		text: "Docs",
		url: "/docs",
	},
	{
		text: "Book",
		url: "/book",
	},
	{
		text: "llms.txt",
		url: "/llms.txt",
	},
	{
		text: "llms-full.txt",
		url: "/llms-full.txt",
	},
>>>>>>> 3f890d9b
];

const socials: Array<{
	text: string;

	url: string;
}> = [
	{
		text: "github",

		url: "https://github.com/mastra-ai/mastra",
	},
	{
		text: "discord",

		url: "https://discord.gg/BTYqqHKUrf",
	},
	{
		text: "X",

		url: "https://x.com/mastra_ai",
	},
	{
		text: "youtube",

		url: "https://www.youtube.com/@mastra-ai",
	},
];

export const Footer = () => {
	const pathname = usePathname();

	const showFooter = pathname === "/";

<<<<<<< HEAD
  return (
    <footer
      data-state={!showFooter}
      className="flex z-30  mx-auto bg-[#fafafa] dark:bg-transparent  border-t-[var(--border)]  relative w-full border-t-[0.5px] flex-col items-center pt-8 lg:pt-[5rem] pb-24 md:pb-32 footer data-[state=false]:mt-8 "
    >
      <div className="flex max-w-(--nextra-content-width) pl-[max(env(safe-area-inset-left),1.5rem)] pr-[max(env(safe-area-inset-right),1.5rem)] flex-col lg:flex-row gap-16 lg:gap-0 w-full justify-between">
        <div>
          <Image
            src="/logo.svg"
            alt="Mastra"
            width={24}
            height={24}
            className="w-[5.5rem] -ml-2 xl:-m-1 md:w-[7.5rem] md:h-[2rem]"
          />
          <div className="md:hidden pt-10">
            <label
              htmlFor="email"
              className="text-text-6 pb-3 block text-sm items"
            >
              Mastra Newsletter
            </label>
            <SubscribeForm
              placeholder="you@company.com"
              idleIcon={<SendHorizontal className="w-4 h-4" />}
              successIcon={<Check className="w-4 h-4" />}
              showLabel={false}
              inputClassName="min-w-[50px] max-w-full rounded-r-none md:min-w-[50px] pl-2 truncate md:max-w-full"
              buttonClassName="w-fit mr-auto rounded-l-none md:w-fit h-[34px] py-0 px-3"
              className="md:items-start flex-row items-start gap-0  md:gap-0 mt-0"
            />
          </div>
        </div>
        <div className="flex gap-10">
          <div className="flex gap-16">
            <ul className=" space-y-2 text-sm">
              <p className="text-black dark:text-white">Developers</p>
              {links.map((link) => {
                const isGithub = link.text.toLowerCase() === "github";
                return (
                  <li key={link.url}>
                    <Link
                      target={isGithub ? "_blank" : undefined}
                      href={link.url}
                      className="dark:hover:text-white hover:text-black text-[#939393] dark:text-[#939393] transition-colors"
                    >
                      {link.text}
                    </Link>
                  </li>
                );
              })}
            </ul>
            <ul className="space-y-2 text-sm">
              <p className="text-black dark:text-white">Company</p>
              {socials.map((link) => {
                return (
                  <li key={link.url}>
                    <a
                      target="_blank"
                      href={link.url}
                      className=" text-[#939393] dark:text-[#939393] hover:text-black items-center dark:hover:text-white transition-colors capitalize group"
                    >
                      {link.text}
                    </a>
                  </li>
                );
              })}
            </ul>
          </div>
          <div className="hidden md:block xl:hidden">
            <SubscribeForm
              placeholder="you@company.com"
              idleIcon={
                <SendHorizontal className="w-4 h-4" stroke="currentColor" />
              }
              label="Follow along with us:"
              successIcon={<Check className="w-4 h-4" />}
              inputClassName="min-w-[50px] border-[0.5px] md:mb-0 h-[34px] max-w-full rounded-r-none md:min-w-[50px] pl-2 truncate md:max-w-full"
              buttonClassName="w-fit mr-auto mt-auto rounded-l-none md:w-fit h-[34px] py-0 px-3"
              className="md:items-start flex-col items-start gap-0  md:gap-0 mt-0"
            />
          </div>
        </div>
      </div>
    </footer>
  );
=======
	return (
		<T id="components.footer.0">
			<footer
				data-state={!showFooter}
				className="flex z-30 max-w-[90rem] border-t-neutral-300 mx-auto px-1 dark:border-t-neutral-700 relative w-full border-t-[0.5px] flex-col items-center pt-8 lg:pt-[5rem] pb-24 md:pb-32 footer data-[state=false]:mt-8 "
			>
				<div className="flex flex-col lg:flex-row gap-16 lg:gap-0 w-full justify-between px-6 md:px-0 md:pl-3 md:pr-4">
					<div className="flex gap-2 dark:text-white">
						<Var>{logo}</Var>
					</div>

					<div className="flex gap-10">
						<div className="flex gap-16">
							<ul className=" space-y-2 text-sm">
								<p className="text-black dark:text-white">Developers</p>
								<Var>
									{links.map((link) => {
										const isGithub = link.text.toLowerCase() === "github";
										return (
											<li key={link.url}>
												<Link
													target={isGithub ? "_blank" : undefined}
													href={link.url}
													className="dark:hover:text-white hover:text-black text-[#939393] dark:text-[#939393] transition-colors"
												>
													{link.text}
												</Link>
											</li>
										);
									})}
								</Var>
							</ul>
							<ul className="space-y-2 text-sm">
								<p className="text-black dark:text-white">Company</p>
								<Var>
									{socials.map((link) => {
										return (
											<li key={link.url}>
												<a
													target="_blank"
													href={link.url}
													className=" text-[#939393] dark:text-[#939393] hover:text-black items-center dark:hover:text-white transition-colors capitalize group"
												>
													{link.text}
												</a>
											</li>
										);
									})}
								</Var>
							</ul>
						</div>
						<div className="">
							<label
								htmlFor="email"
								className="text-[#939393] mb-0.5 mt-[1px] block text-xs"
							>
								Follow along with us:
							</label>
							<SubscribeForm
								placeholder="you@company.com"
								idleIcon={
									<SendHorizontal className="w-4 h-4" stroke="currentColor" />
								}
								successIcon={<Check className="w-4 h-4" />}
								showLabel={false}
								inputClassName="min-w-[50px] border-[0.5px] h-[34px] max-w-full rounded-r-none md:min-w-[50px] pl-2 truncate md:max-w-full"
								buttonClassName="w-fit mr-auto rounded-l-none md:w-fit h-[34px] py-0 px-3"
								className="md:items-start flex-row items-start gap-0  md:gap-0 mt-0"
							/>
						</div>
					</div>
				</div>
			</footer>
		</T>
	);
>>>>>>> 3f890d9b
};<|MERGE_RESOLUTION|>--- conflicted
+++ resolved
@@ -4,7 +4,8 @@
 import Link from "next/link";
 import { usePathname } from "next/navigation";
 import { SubscribeForm } from "./subscribe-form";
-<<<<<<< HEAD
+import { logo } from "./logo";
+import { Var, T } from "gt-next/client";
 
 const links = [
   {
@@ -27,223 +28,129 @@
     text: "MCP Registry Registry",
     url: "https://mastra.ai/mcp-registry-registry",
   },
-=======
-import { logo } from "./logo";
-import { Var, T } from "gt-next/client";
-
-const links = [
-	{
-		text: "Docs",
-		url: "/docs",
-	},
-	{
-		text: "Book",
-		url: "/book",
-	},
-	{
-		text: "llms.txt",
-		url: "/llms.txt",
-	},
-	{
-		text: "llms-full.txt",
-		url: "/llms-full.txt",
-	},
->>>>>>> 3f890d9b
 ];
 
 const socials: Array<{
-	text: string;
+  text: string;
 
-	url: string;
+  url: string;
 }> = [
-	{
-		text: "github",
+  {
+    text: "github",
 
-		url: "https://github.com/mastra-ai/mastra",
-	},
-	{
-		text: "discord",
+    url: "https://github.com/mastra-ai/mastra",
+  },
+  {
+    text: "discord",
 
-		url: "https://discord.gg/BTYqqHKUrf",
-	},
-	{
-		text: "X",
+    url: "https://discord.gg/BTYqqHKUrf",
+  },
+  {
+    text: "X",
 
-		url: "https://x.com/mastra_ai",
-	},
-	{
-		text: "youtube",
+    url: "https://x.com/mastra_ai",
+  },
+  {
+    text: "youtube",
 
-		url: "https://www.youtube.com/@mastra-ai",
-	},
+    url: "https://www.youtube.com/@mastra-ai",
+  },
 ];
 
 export const Footer = () => {
-	const pathname = usePathname();
+  const pathname = usePathname();
 
-	const showFooter = pathname === "/";
+  const showFooter = pathname === "/";
 
-<<<<<<< HEAD
   return (
-    <footer
-      data-state={!showFooter}
-      className="flex z-30  mx-auto bg-[#fafafa] dark:bg-transparent  border-t-[var(--border)]  relative w-full border-t-[0.5px] flex-col items-center pt-8 lg:pt-[5rem] pb-24 md:pb-32 footer data-[state=false]:mt-8 "
-    >
-      <div className="flex max-w-(--nextra-content-width) pl-[max(env(safe-area-inset-left),1.5rem)] pr-[max(env(safe-area-inset-right),1.5rem)] flex-col lg:flex-row gap-16 lg:gap-0 w-full justify-between">
-        <div>
-          <Image
-            src="/logo.svg"
-            alt="Mastra"
-            width={24}
-            height={24}
-            className="w-[5.5rem] -ml-2 xl:-m-1 md:w-[7.5rem] md:h-[2rem]"
-          />
-          <div className="md:hidden pt-10">
-            <label
-              htmlFor="email"
-              className="text-text-6 pb-3 block text-sm items"
-            >
-              Mastra Newsletter
-            </label>
-            <SubscribeForm
-              placeholder="you@company.com"
-              idleIcon={<SendHorizontal className="w-4 h-4" />}
-              successIcon={<Check className="w-4 h-4" />}
-              showLabel={false}
-              inputClassName="min-w-[50px] max-w-full rounded-r-none md:min-w-[50px] pl-2 truncate md:max-w-full"
-              buttonClassName="w-fit mr-auto rounded-l-none md:w-fit h-[34px] py-0 px-3"
-              className="md:items-start flex-row items-start gap-0  md:gap-0 mt-0"
+    <T id="components.footer.0">
+      <footer
+        data-state={!showFooter}
+        className="flex z-30  mx-auto bg-[#fafafa] dark:bg-transparent  border-t-[var(--border)]  relative w-full border-t-[0.5px] flex-col items-center pt-8 lg:pt-[5rem] pb-24 md:pb-32 footer data-[state=false]:mt-8 "
+      >
+        <div className="flex max-w-(--nextra-content-width) pl-[max(env(safe-area-inset-left),1.5rem)] pr-[max(env(safe-area-inset-right),1.5rem)] flex-col lg:flex-row gap-16 lg:gap-0 w-full justify-between">
+          <div>
+            <Image
+              src="/logo.svg"
+              alt="Mastra"
+              width={24}
+              height={24}
+              className="w-[5.5rem] -ml-2 xl:-m-1 md:w-[7.5rem] md:h-[2rem]"
             />
+            <div className="md:hidden pt-10">
+              <label
+                htmlFor="email"
+                className="text-text-6 pb-3 block text-sm items"
+              >
+                Mastra Newsletter
+              </label>
+              <SubscribeForm
+                placeholder="you@company.com"
+                idleIcon={<SendHorizontal className="w-4 h-4" />}
+                successIcon={<Check className="w-4 h-4" />}
+                showLabel={false}
+                inputClassName="min-w-[50px] max-w-full rounded-r-none md:min-w-[50px] pl-2 truncate md:max-w-full"
+                buttonClassName="w-fit mr-auto rounded-l-none md:w-fit h-[34px] py-0 px-3"
+                className="md:items-start flex-row items-start gap-0  md:gap-0 mt-0"
+              />
+            </div>
+          </div>
+          <div className="flex gap-10">
+            <div className="flex gap-16">
+              <ul className=" space-y-2 text-sm">
+                <p className="text-black dark:text-white">Developers</p>
+                <Var>
+                  {links.map((link) => {
+                    const isGithub = link.text.toLowerCase() === "github";
+                    return (
+                      <li key={link.url}>
+                        <Link
+                          target={isGithub ? "_blank" : undefined}
+                          href={link.url}
+                          className="dark:hover:text-white hover:text-black text-[#939393] dark:text-[#939393] transition-colors"
+                        >
+                          {link.text}
+                        </Link>
+                      </li>
+                    );
+                  })}
+                </Var>
+              </ul>
+              <ul className="space-y-2 text-sm">
+                <p className="text-black dark:text-white">Company</p>
+                <Var>
+                  {socials.map((link) => {
+                    return (
+                      <li key={link.url}>
+                        <a
+                          target="_blank"
+                          href={link.url}
+                          className=" text-[#939393] dark:text-[#939393] hover:text-black items-center dark:hover:text-white transition-colors capitalize group"
+                        >
+                          {link.text}
+                        </a>
+                      </li>
+                    );
+                  })}
+                </Var>
+              </ul>
+            </div>
+            <div className="hidden md:block xl:hidden">
+              <SubscribeForm
+                placeholder="you@company.com"
+                idleIcon={
+                  <SendHorizontal className="w-4 h-4" stroke="currentColor" />
+                }
+                label="Follow along with us:"
+                successIcon={<Check className="w-4 h-4" />}
+                inputClassName="min-w-[50px] border-[0.5px] md:mb-0 h-[34px] max-w-full rounded-r-none md:min-w-[50px] pl-2 truncate md:max-w-full"
+                buttonClassName="w-fit mr-auto mt-auto rounded-l-none md:w-fit h-[34px] py-0 px-3"
+                className="md:items-start flex-col items-start gap-0  md:gap-0 mt-0"
+              />
+            </div>
           </div>
         </div>
-        <div className="flex gap-10">
-          <div className="flex gap-16">
-            <ul className=" space-y-2 text-sm">
-              <p className="text-black dark:text-white">Developers</p>
-              {links.map((link) => {
-                const isGithub = link.text.toLowerCase() === "github";
-                return (
-                  <li key={link.url}>
-                    <Link
-                      target={isGithub ? "_blank" : undefined}
-                      href={link.url}
-                      className="dark:hover:text-white hover:text-black text-[#939393] dark:text-[#939393] transition-colors"
-                    >
-                      {link.text}
-                    </Link>
-                  </li>
-                );
-              })}
-            </ul>
-            <ul className="space-y-2 text-sm">
-              <p className="text-black dark:text-white">Company</p>
-              {socials.map((link) => {
-                return (
-                  <li key={link.url}>
-                    <a
-                      target="_blank"
-                      href={link.url}
-                      className=" text-[#939393] dark:text-[#939393] hover:text-black items-center dark:hover:text-white transition-colors capitalize group"
-                    >
-                      {link.text}
-                    </a>
-                  </li>
-                );
-              })}
-            </ul>
-          </div>
-          <div className="hidden md:block xl:hidden">
-            <SubscribeForm
-              placeholder="you@company.com"
-              idleIcon={
-                <SendHorizontal className="w-4 h-4" stroke="currentColor" />
-              }
-              label="Follow along with us:"
-              successIcon={<Check className="w-4 h-4" />}
-              inputClassName="min-w-[50px] border-[0.5px] md:mb-0 h-[34px] max-w-full rounded-r-none md:min-w-[50px] pl-2 truncate md:max-w-full"
-              buttonClassName="w-fit mr-auto mt-auto rounded-l-none md:w-fit h-[34px] py-0 px-3"
-              className="md:items-start flex-col items-start gap-0  md:gap-0 mt-0"
-            />
-          </div>
-        </div>
-      </div>
-    </footer>
+      </footer>
+    </T>
   );
-=======
-	return (
-		<T id="components.footer.0">
-			<footer
-				data-state={!showFooter}
-				className="flex z-30 max-w-[90rem] border-t-neutral-300 mx-auto px-1 dark:border-t-neutral-700 relative w-full border-t-[0.5px] flex-col items-center pt-8 lg:pt-[5rem] pb-24 md:pb-32 footer data-[state=false]:mt-8 "
-			>
-				<div className="flex flex-col lg:flex-row gap-16 lg:gap-0 w-full justify-between px-6 md:px-0 md:pl-3 md:pr-4">
-					<div className="flex gap-2 dark:text-white">
-						<Var>{logo}</Var>
-					</div>
-
-					<div className="flex gap-10">
-						<div className="flex gap-16">
-							<ul className=" space-y-2 text-sm">
-								<p className="text-black dark:text-white">Developers</p>
-								<Var>
-									{links.map((link) => {
-										const isGithub = link.text.toLowerCase() === "github";
-										return (
-											<li key={link.url}>
-												<Link
-													target={isGithub ? "_blank" : undefined}
-													href={link.url}
-													className="dark:hover:text-white hover:text-black text-[#939393] dark:text-[#939393] transition-colors"
-												>
-													{link.text}
-												</Link>
-											</li>
-										);
-									})}
-								</Var>
-							</ul>
-							<ul className="space-y-2 text-sm">
-								<p className="text-black dark:text-white">Company</p>
-								<Var>
-									{socials.map((link) => {
-										return (
-											<li key={link.url}>
-												<a
-													target="_blank"
-													href={link.url}
-													className=" text-[#939393] dark:text-[#939393] hover:text-black items-center dark:hover:text-white transition-colors capitalize group"
-												>
-													{link.text}
-												</a>
-											</li>
-										);
-									})}
-								</Var>
-							</ul>
-						</div>
-						<div className="">
-							<label
-								htmlFor="email"
-								className="text-[#939393] mb-0.5 mt-[1px] block text-xs"
-							>
-								Follow along with us:
-							</label>
-							<SubscribeForm
-								placeholder="you@company.com"
-								idleIcon={
-									<SendHorizontal className="w-4 h-4" stroke="currentColor" />
-								}
-								successIcon={<Check className="w-4 h-4" />}
-								showLabel={false}
-								inputClassName="min-w-[50px] border-[0.5px] h-[34px] max-w-full rounded-r-none md:min-w-[50px] pl-2 truncate md:max-w-full"
-								buttonClassName="w-fit mr-auto rounded-l-none md:w-fit h-[34px] py-0 px-3"
-								className="md:items-start flex-row items-start gap-0  md:gap-0 mt-0"
-							/>
-						</div>
-					</div>
-				</div>
-			</footer>
-		</T>
-	);
->>>>>>> 3f890d9b
 };