--- conflicted
+++ resolved
@@ -43,12 +43,8 @@
 Mastra supports multiple vector databases through a unified interface:
 
 ### PostgreSQL Vector Storage
-<<<<<<< HEAD
 
-```typescript
-=======
 ```ts showLineNumbers
->>>>>>> a62d7195
 import { PgVector } from '@mastra/rag';
 
 const store = new PgVector({
