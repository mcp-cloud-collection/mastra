--- conflicted
+++ resolved
@@ -7,17 +7,8 @@
 import { InputProcessor } from '@mastra/core/agent/input-processor';
 import { cookingTool } from '../tools/index.js';
 import { myWorkflow } from '../workflows/index.js';
-<<<<<<< HEAD
 import { AgentBuilder } from '@mastra/agent-builder';
-import {
-  PIIInputProcessor,
-  LanguageInputProcessor,
-  PromptInjectionInputProcessor,
-  ModerationInputProcessor,
-} from '@mastra/core/agent/input-processor/processors';
-=======
 import { PIIDetector, LanguageDetector, PromptInjectionDetector, ModerationProcessor } from '@mastra/core/processors';
->>>>>>> 8660c1bd
 import { MCPClient } from '@mastra/mcp';
 import { createAnswerRelevancyScorer } from '@mastra/evals/scorers/llm';
 
