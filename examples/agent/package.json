--- conflicted
+++ resolved
@@ -18,12 +18,8 @@
     "@mastra/core": "workspace:*",
     "@inquirer/prompts": "^7.2.1",
     "ai": "latest",
-<<<<<<< HEAD
     "chalk": "^5.3.0",
     "tinycolor2": "^1.6.0",
-    "zod": "^3.24.0"
-=======
     "zod": "^3.24.2"
->>>>>>> de3108ec
   }
 }